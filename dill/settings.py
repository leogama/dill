--- conflicted
+++ resolved
@@ -9,17 +9,10 @@
 global settings for Pickler
 """
 
-<<<<<<< HEAD
-__all__ = ['settings', 'Settings']
+__all__ = ['settings']
 
-try:
-    from pickle import DEFAULT_PROTOCOL
-except ImportError:
-    from pickle import HIGHEST_PROTOCOL as DEFAULT_PROTOCOL
-=======
 from pickle import DEFAULT_PROTOCOL
 
->>>>>>> 0fa524a7
 settings = {
    #'main' : None,
     'protocol' : DEFAULT_PROTOCOL,
