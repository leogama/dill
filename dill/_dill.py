# -*- coding: utf-8 -*-
#
# Author: Mike McKerns (mmckerns @caltech and @uqfoundation)
# Copyright (c) 2008-2015 California Institute of Technology.
# Copyright (c) 2016-2022 The Uncertainty Quantification Foundation.
# License: 3-clause BSD.  The full license text is available at:
#  - https://github.com/uqfoundation/dill/blob/master/LICENSE
"""
dill: a utility for serialization of python objects

Based on code written by Oren Tirosh and Armin Ronacher.
Extended to a (near) full set of the builtin types (in types module),
and coded to the pickle interface, by <mmckerns@caltech.edu>.
Initial port to python3 by Jonathan Dobson, continued by mmckerns.
Test against "all" python types (Std. Lib. CH 1-15 @ 2.7) by mmckerns.
Test against CH16+ Std. Lib. ... TBD.
"""
__all__ = [
    'dump','dumps','load','loads','copy',
    'Pickler','Unpickler','register','pickle','pickles','check',
    'DEFAULT_PROTOCOL','HIGHEST_PROTOCOL','HANDLE_FMODE','CONTENTS_FMODE','FILE_FMODE',
    'PickleError','PickleWarning','PicklingError','PicklingWarning','UnpicklingError',
    'UnpicklingWarning',
]

__module__ = 'dill'

import warnings
from .logger import adapter as logger
from .logger import trace as _trace

import os
import sys
diff = None
_use_diff = False
OLD38 = (sys.hexversion < 0x3080000)
OLD39 = (sys.hexversion < 0x3090000)
OLD310 = (sys.hexversion < 0x30a0000)
#XXX: get types from .objtypes ?
import builtins as __builtin__
from pickle import _Pickler as StockPickler, Unpickler as StockUnpickler
from pickle import DICT, EMPTY_DICT, MARK, SETITEM
from struct import pack
from _thread import LockType
from _thread import RLock as RLockType
#from io import IOBase
from types import CodeType, FunctionType, MethodType, GeneratorType, \
    TracebackType, FrameType, ModuleType, BuiltinMethodType
BufferType = memoryview #XXX: unregistered
ClassType = type # no 'old-style' classes
EllipsisType = type(Ellipsis)
#FileType = IOBase
NotImplementedType = type(NotImplemented)
SliceType = slice
TypeType = type # 'new-style' classes #XXX: unregistered
XRangeType = range
from types import MappingProxyType as DictProxyType
from pickle import DEFAULT_PROTOCOL, HIGHEST_PROTOCOL, PickleError, PicklingError, UnpicklingError
import __main__ as _main_module
import marshal
import gc
# import zlib
from weakref import ReferenceType, ProxyType, CallableProxyType
from collections import OrderedDict
from functools import partial
from operator import itemgetter, attrgetter
GENERATOR_FAIL = False
import importlib.machinery
EXTENSION_SUFFIXES = tuple(importlib.machinery.EXTENSION_SUFFIXES)
try:
    import ctypes
    HAS_CTYPES = True
    # if using `pypy`, pythonapi is not found
    IS_PYPY = not hasattr(ctypes, 'pythonapi')
except ImportError:
    HAS_CTYPES = False
    IS_PYPY = False
NumpyUfuncType = None
NumpyDType = None
NumpyArrayType = None
try:
    if not importlib.machinery.PathFinder().find_spec('numpy'):
        raise ImportError("No module named 'numpy'")
    NumpyUfuncType = True
    NumpyDType = True
    NumpyArrayType = True
except ImportError:
    pass
def __hook__():
    global NumpyArrayType, NumpyDType, NumpyUfuncType
    from numpy import ufunc as NumpyUfuncType
    from numpy import ndarray as NumpyArrayType
    from numpy import dtype as NumpyDType
    return True
if NumpyArrayType: # then has numpy
    def ndarraysubclassinstance(obj_type):
        if all((c.__module__, c.__name__) != ('numpy', 'ndarray') for c in obj_type.__mro__):
            return False
        # anything below here is a numpy array (or subclass) instance
        __hook__() # import numpy (so the following works!!!)
        # verify that __reduce__ has not been overridden
        if obj_type.__reduce_ex__ is not NumpyArrayType.__reduce_ex__ \
                or obj_type.__reduce__ is not NumpyArrayType.__reduce__:
            return False
        return True
    def numpyufunc(obj_type):
        return any((c.__module__, c.__name__) == ('numpy', 'ufunc') for c in obj_type.__mro__)
    def numpydtype(obj_type):
        if all((c.__module__, c.__name__) != ('numpy', 'dtype') for c in obj_type.__mro__):
            return False
        # anything below here is a numpy dtype
        __hook__() # import numpy (so the following works!!!)
        return obj_type is type(NumpyDType) # handles subclasses
else:
    def ndarraysubclassinstance(obj): return False
    def numpyufunc(obj): return False
    def numpydtype(obj): return False

from types import GetSetDescriptorType, ClassMethodDescriptorType, \
     WrapperDescriptorType,  MethodDescriptorType, MemberDescriptorType, \
     MethodWrapperType #XXX: unused

# make sure to add these 'hand-built' types to _typemap
CellType = type((lambda x: lambda y: x)(0).__closure__[0])
PartialType = type(partial(int, base=2))
SuperType = type(super(Exception, TypeError()))
ItemGetterType = type(itemgetter(0))
AttrGetterType = type(attrgetter('__repr__'))

try:
    from functools import _lru_cache_wrapper as LRUCacheType
except ImportError:
    LRUCacheType = None

if not isinstance(LRUCacheType, type):
    LRUCacheType = None

def get_file_type(*args, **kwargs):
    open = kwargs.pop("open", __builtin__.open)
    f = open(os.devnull, *args, **kwargs)
    t = type(f)
    f.close()
    return t

FileType = get_file_type('rb', buffering=0)
TextWrapperType = get_file_type('r', buffering=-1)
BufferedRandomType = get_file_type('r+b', buffering=-1)
BufferedReaderType = get_file_type('rb', buffering=-1)
BufferedWriterType = get_file_type('wb', buffering=-1)
try:
    from _pyio import open as _open
    PyTextWrapperType = get_file_type('r', buffering=-1, open=_open)
    PyBufferedRandomType = get_file_type('r+b', buffering=-1, open=_open)
    PyBufferedReaderType = get_file_type('rb', buffering=-1, open=_open)
    PyBufferedWriterType = get_file_type('wb', buffering=-1, open=_open)
except ImportError:
    PyTextWrapperType = PyBufferedRandomType = PyBufferedReaderType = PyBufferedWriterType = None
from io import BytesIO as StringIO
InputType = OutputType = None
from socket import socket as SocketType
#FIXME: additionally calls ForkingPickler.register several times
from multiprocessing.reduction import _reduce_socket as reduce_socket
try:
    IS_IPYTHON = __IPYTHON__  # is True
    ExitType = None     # IPython.core.autocall.ExitAutocall
    singletontypes = ['exit', 'quit', 'get_ipython']
except NameError:
    IS_IPYTHON = False
    try: ExitType = type(exit) # apparently 'exit' can be removed
    except NameError: ExitType = None
    singletontypes = []

import inspect
import dataclasses
import typing

from pickle import GLOBAL


### Shims for different versions of Python and dill
class Sentinel(object):
    """
    Create a unique sentinel object that is pickled as a constant.
    """
    def __init__(self, name, module_name=None):
        self.name = name
        if module_name is None:
            # Use the calling frame's module
            self.__module__ = inspect.currentframe().f_back.f_globals['__name__']
        else:
            self.__module__ = module_name # pragma: no cover
    def __repr__(self):
        return self.__module__ + '.' + self.name # pragma: no cover
    def __copy__(self):
        return self # pragma: no cover
    def __deepcopy__(self, memo):
        return self # pragma: no cover
    def __reduce__(self):
        return self.name
    def __reduce_ex__(self, protocol):
        return self.name

from . import _shims
from ._shims import Reduce, Getattr

### File modes
#: Pickles the file handle, preserving mode. The position of the unpickled
#: object is as for a new file handle.
HANDLE_FMODE = 0
#: Pickles the file contents, creating a new file if on load the file does
#: not exist. The position = min(pickled position, EOF) and mode is chosen
#: as such that "best" preserves behavior of the original file.
CONTENTS_FMODE = 1
#: Pickles the entire file (handle and contents), preserving mode and position.
FILE_FMODE = 2

# Exceptions commonly raised by unpickleable objects in the Standard Library.
UNPICKLEABLE_ERRORS = (PicklingError, TypeError, ValueError, NotImplementedError)

### Shorthands (modified from python2.5/lib/pickle.py)
def copy(obj, *args, **kwds):
    """
    Use pickling to 'copy' an object (i.e. `loads(dumps(obj))`).

    See :func:`dumps` and :func:`loads` for keyword arguments.
    """
    ignore = kwds.pop('ignore', Unpickler.settings['ignore'])
    return loads(dumps(obj, *args, **kwds), ignore=ignore)

def dump(obj, file, protocol=None, byref=None, fmode=None, recurse=None, **kwds):#, strictio=None):
    """
    Pickle an object to a file.

    See :func:`dumps` for keyword arguments.
    """
    from .settings import settings
    protocol = settings['protocol'] if protocol is None else int(protocol)
    _kwds = kwds.copy()
    _kwds.update(dict(byref=byref, fmode=fmode, recurse=recurse))
    Pickler(file, protocol, **_kwds).dump(obj)
    return

def dumps(obj, protocol=None, byref=None, fmode=None, recurse=None, **kwds):#, strictio=None):
    """
    Pickle an object to a string.

    *protocol* is the pickler protocol, as defined for Python *pickle*.

    If *byref=True*, then dill behaves a lot more like pickle as certain
    objects (like modules) are pickled by reference as opposed to attempting
    to pickle the object itself.

    If *recurse=True*, then objects referred to in the global dictionary
    are recursively traced and pickled, instead of the default behavior
    of attempting to store the entire global dictionary. This is needed for
    functions defined via *exec()*.

    *fmode* (:const:`HANDLE_FMODE`, :const:`CONTENTS_FMODE`,
    or :const:`FILE_FMODE`) indicates how file handles will be pickled.
    For example, when pickling a data file handle for transfer to a remote
    compute service, *FILE_FMODE* will include the file contents in the
    pickle and cursor position so that a remote method can operate
    transparently on an object with an open file handle.

    Default values for keyword arguments can be set in :mod:`dill.settings`.
    """
    file = StringIO()
    dump(obj, file, protocol, byref, fmode, recurse, **kwds)#, strictio)
    return file.getvalue()

def load(file, ignore=None, **kwds):
    """
    Unpickle an object from a file.

    See :func:`loads` for keyword arguments.
    """
    return Unpickler(file, ignore=ignore, **kwds).load()

def loads(str, ignore=None, **kwds):
    """
    Unpickle an object from a string.

    If *ignore=False* then objects whose class is defined in the module
    *__main__* are updated to reference the existing class in *__main__*,
    otherwise they are left to refer to the reconstructed type, which may
    be different.

    Default values for keyword arguments can be set in :mod:`dill.settings`.
    """
    file = StringIO(str)
    return load(file, ignore, **kwds)

# def dumpzs(obj, protocol=None):
#     """pickle an object to a compressed string"""
#     return zlib.compress(dumps(obj, protocol))

# def loadzs(str):
#     """unpickle an object from a compressed string"""
#     return loads(zlib.decompress(str))

### End: Shorthands ###

class MetaCatchingDict(dict):
    def get(self, key, default=None):
        try:
            return self[key]
        except KeyError:
            return default

    def __missing__(self, key):
        if issubclass(key, type):
            return save_type
        else:
            raise KeyError()

class PickleWarning(Warning, PickleError):
    pass

class PicklingWarning(PickleWarning, PicklingError):
    pass

class UnpicklingWarning(PickleWarning, UnpicklingError):
    pass

### Extend the Picklers
class Pickler(StockPickler):
    """python's Pickler extended to interpreter sessions"""
    dispatch = MetaCatchingDict(StockPickler.dispatch.copy())
    _refonfail = False
    _session = False
    from .settings import settings

    def __init__(self, file, *args, **kwds):
        settings = Pickler.settings
        _byref = kwds.pop('byref', None)
        _fmode = kwds.pop('fmode', None)
        _recurse = kwds.pop('recurse', None)
       #_strictio = kwds.pop('strictio', None)
        StockPickler.__init__(self, file, *args, **kwds)
        self._main = _main_module
        self._diff_cache = {}
        self._byref = settings['byref'] if _byref is None else _byref
        self._fmode = settings['fmode'] if _fmode is None else _fmode
        self._recurse = settings['recurse'] if _recurse is None else _recurse
        self._strictio = False #_strictio
        self._postproc = OrderedDict()
        self._file_tell = getattr(file, 'tell', None)  # for logger and refonfail

    def save(self, obj, save_persistent_id=True):
        # register if the object is a numpy ufunc
        # thanks to Paul Kienzle for pointing out ufuncs didn't pickle
<<<<<<< HEAD
        if NumpyUfuncType and numpyufunc(obj):
            @register(type(obj))
            def save_numpy_ufunc(pickler, obj):
                logger.trace(pickler, "Nu: %s", obj)
                name = getattr(obj, '__qualname__', getattr(obj, '__name__', None))
                StockPickler.save_global(pickler, obj, name=name)
                logger.trace(pickler, "# Nu")
                return
            # NOTE: the above 'save' performs like:
            #   import copy_reg
            #   def udump(f): return f.__name__
            #   def uload(name): return getattr(numpy, name)
            #   copy_reg.pickle(NumpyUfuncType, udump, uload)
        # register if the object is a numpy dtype
        if NumpyDType and numpydtype(obj):
            @register(type(obj))
            def save_numpy_dtype(pickler, obj):
                logger.trace(pickler, "Dt: %s", obj)
                pickler.save_reduce(_create_dtypemeta, (obj.type,), obj=obj)
                logger.trace(pickler, "# Dt")
                return
            # NOTE: the above 'save' performs like:
            #   import copy_reg
            #   def uload(name): return type(NumpyDType(name))
            #   def udump(f): return uload, (f.type,)
            #   copy_reg.pickle(NumpyDTypeType, udump, uload)
        # register if the object is a subclassed numpy array instance
        if NumpyArrayType and ndarraysubclassinstance(obj):
            @register(type(obj))
            def save_numpy_array(pickler, obj):
                logger.trace(pickler, "Nu: (%s, %s)", obj.shape, obj.dtype, obj=obj)
                npdict = getattr(obj, '__dict__', None)
                f, args, state = obj.__reduce__()
                pickler.save_reduce(_create_array, (f,args,state,npdict), obj=obj)
                logger.trace(pickler, "# Nu")
                return
=======
        obj_type = type(obj)
        if NumpyArrayType and not (obj_type is type or obj_type in Pickler.dispatch):
            if NumpyUfuncType and numpyufunc(obj_type):
                @register(obj_type)
                def save_numpy_ufunc(pickler, obj):
                    logger.trace(pickler, "Nu: %s", obj)
                    name = getattr(obj, '__qualname__', getattr(obj, '__name__', None))
                    StockPickler.save_global(pickler, obj, name=name)
                    logger.trace(pickler, "# Nu")
                    return
                # NOTE: the above 'save' performs like:
                #   import copy_reg
                #   def udump(f): return f.__name__
                #   def uload(name): return getattr(numpy, name)
                #   copy_reg.pickle(NumpyUfuncType, udump, uload)
            # register if the object is a numpy dtype
            if NumpyDType and numpydtype(obj_type):
                @register(obj_type)
                def save_numpy_dtype(pickler, obj):
                    logger.trace(pickler, "Dt: %s", obj)
                    pickler.save_reduce(_create_dtypemeta, (obj.type,), obj=obj)
                    logger.trace(pickler, "# Dt")
                    return
                # NOTE: the above 'save' performs like:
                #   import copy_reg
                #   def uload(name): return type(NumpyDType(name))
                #   def udump(f): return uload, (f.type,)
                #   copy_reg.pickle(NumpyDTypeType, udump, uload)
            # register if the object is a subclassed numpy array instance
            if NumpyArrayType and ndarraysubclassinstance(obj_type):
                @register(obj_type)
                def save_numpy_array(pickler, obj):
                    logger.trace(pickler, "Nu: (%s, %s)", obj.shape, obj.dtype)
                    npdict = getattr(obj, '__dict__', None)
                    f, args, state = obj.__reduce__()
                    pickler.save_reduce(_create_array, (f,args,state,npdict), obj=obj)
                    logger.trace(pickler, "# Nu")
                    return
>>>>>>> 25a7e450
        # end hack
        if GENERATOR_FAIL and type(obj) == GeneratorType:
            msg = "Can't pickle %s: attribute lookup builtins.generator failed" % GeneratorType
            raise PicklingError(msg)
        StockPickler.save(self, obj, save_persistent_id)

    save.__doc__ = StockPickler.save.__doc__

    def dump(self, obj): #NOTE: if settings change, need to update attributes
        logger.trace_setup(self)
        StockPickler.dump(self, obj)
    dump.__doc__ = StockPickler.dump.__doc__

    def save(self, obj, save_persistent_id=True, *, name=None):
        # This method overrides StockPickler.save() and is called for every
        # object pickled.  When 'refonfail' is True, it tries to save the object
        # by reference if pickling it fails with a common pickling error, as
        # defined by the constant UNPICKLEABLE_ERRORS.  If that also fails, then
        # the exception is risen and, if this was called indirectly from another
        # Pickler.save() call, the parent objects will try to be saved by
        # reference recursively, until it succeeds or the exception propagates
        # beyond the topmost save() call.  The extra 'name' argument is passed
        # to StockPickler.save_global().
        if not self._refonfail:
            super().save(obj, save_persistent_id)
            return
        # Disable framing (right after the framer.init_framing() call at dump()).
        self.framer.current_frame = None
        # Store initial state.
        position = self._file_tell()
        memo_size = len(self.memo)
        try:
            super().save(obj, save_persistent_id)
        except (AttributeError, *UNPICKLEABLE_ERRORS) as error_stack:
            # AttributeError may happen in the save_global() call from a child object.
            if type(error_stack) == AttributeError \
                    and "no attribute '__name__'" not in error_stack.args[0]:
                raise
            if self._session and obj is self._main:
                warnings.warn(
                    "module %r being saved by reference due to unpickleable"
                    " objects in its namespace" % self._main.__name__,
                    PicklingWarning,
                    stacklevel=5,
                )
            message = (
                "# X: fallback to save as global: <%s object at %#012x>"
                % (type(obj).__name__, id(obj))
            )
            # Roll back the stream.
            self._file_seek(position)
            self._file_truncate()
            # Roll back memo.
            for _ in range(len(self.memo) - memo_size):
                self.memo.popitem()  # LIFO order is guaranteed since 3.7
            # Try to save object by reference.
            if isinstance(obj, ModuleType) and \
                    (_is_builtin_module(obj) or obj is sys.modules['dill']):
                self.save_reduce(_import_module, (obj.__name__,), obj=obj)
                logger.trace(self, message, obj=obj)
                return
            if self._session:
                if name is None and not (hasattr(obj, '__name__') or hasattr(obj, '__qualname__')):
                    name = self._id_to_name.get(id(obj))
                if name is not None and self._main.__name__ not in {'__main__', '__main_mp__'}:
                    self.save_reduce(getattr, (self._main, name), obj=obj)
                    logger.trace(self, message, obj=obj)
                    return
            try:
                self.save_global(obj, name)
                logger.trace(self, message, obj=obj)
            except (AttributeError, PicklingError) as error:
                if getattr(self, '_trace_stack', None) and id(obj) == self._trace_stack[-1]:
                    # Roll back trace state.
                    self._trace_stack.pop()
                    self._size_stack.pop()
                raise error from error_stack

    def _save_module_dict(self, obj):
        """Save a module's dictionary.

        If an object doesn't have a '__name__' attribute, pass the object's name
        in the module's namespace to save(), so that it can be used with
        save_global() to increase the chances of finding the object for saving
        it by reference in the event of a failed serialization.
        """
        if not self._refonfail:
            super().save_dict(obj)
            return
        # Modified from Python Standard Library's pickle._Pickler.save_dict()
        #   and pickle._Pickler._batch_setitems().  Summary of changes: use
        #   'SETITEM' for all pickle protocols and conditionally pass an extra
        #   argument to a custom implementation of the method 'save'.
        # Copyright (c) 2001-2022 Python Software Foundation; All Rights Reserved
        # License Agreement: https://opensource.org/licenses/Python-2.0
        if self.bin:
            self.write(EMPTY_DICT)
        else:   # proto 0 -- can't use EMPTY_DICT
            self.write(MARK + DICT)
        self.memoize(obj)
        for k, v in obj.items():
            self.save(k)
            if hasattr(v, '__name__') or hasattr(v, '__qualname__'):
                self.save(v)
            else:
                self.save(v, name=k)
            self.write(SETITEM)

class Unpickler(StockUnpickler):
    """python's Unpickler extended to interpreter sessions and more types"""
    from .settings import settings
    _session = False

    def find_class(self, module, name):
        if (module, name) == ('__builtin__', '__main__'):
            return self._main.__dict__ #XXX: above set w/save_module_dict
        elif (module, name) == ('__builtin__', 'NoneType'):
            return type(None) #XXX: special case: NoneType missing
        if module == 'dill.dill': module = 'dill._dill'
        return StockUnpickler.find_class(self, module, name)

    def __init__(self, *args, **kwds):
        settings = Pickler.settings
        _ignore = kwds.pop('ignore', None)
        StockUnpickler.__init__(self, *args, **kwds)
        self._main = _main_module
        self._ignore = settings['ignore'] if _ignore is None else _ignore

    def load(self): #NOTE: if settings change, need to update attributes
        obj = StockUnpickler.load(self)
        if type(obj).__module__ == getattr(_main_module, '__name__', '__main__'):
            if not self._ignore:
                # point obj class to main
                try: obj.__class__ = getattr(self._main, type(obj).__name__)
                except (AttributeError,TypeError): pass # defined in a file
       #_main_module.__dict__.update(obj.__dict__) #XXX: should update globals ?
        return obj
    load.__doc__ = StockUnpickler.load.__doc__
    pass

'''
def dispatch_table():
    """get the dispatch table of registered types"""
    return Pickler.dispatch
'''

pickle_dispatch_copy = StockPickler.dispatch.copy()

def pickle(t, func):
    """expose dispatch table for user-created extensions"""
    Pickler.dispatch[t] = func
    return

def register(t):
    """register type to Pickler's dispatch table """
    def proxy(func):
        Pickler.dispatch[t] = func
        return func
    return proxy

def _revert_extension():
    """drop dill-registered types from pickle's dispatch table"""
    for type, func in list(StockPickler.dispatch.items()):
        if func.__module__ == __name__:
            del StockPickler.dispatch[type]
            if type in pickle_dispatch_copy:
                StockPickler.dispatch[type] = pickle_dispatch_copy[type]

def use_diff(on=True):
    """
    Reduces size of pickles by only including object which have changed.

    Decreases pickle size but increases CPU time needed.
    Also helps avoid some unpickleable objects.
    MUST be called at start of script, otherwise changes will not be recorded.
    """
    global _use_diff, diff
    _use_diff = on
    if _use_diff and diff is None:
        try:
            from . import diff as d
        except ImportError:
            import diff as d
        diff = d

def _create_typemap():
    import types
    d = dict(list(__builtin__.__dict__.items()) + \
             list(types.__dict__.items())).items()
    for key, value in d:
        if getattr(value, '__module__', None) == 'builtins' \
                and type(value) is type:
            yield key, value
    return
_reverse_typemap = dict(_create_typemap())
_reverse_typemap.update({
    'PartialType': PartialType,
    'SuperType': SuperType,
    'ItemGetterType': ItemGetterType,
    'AttrGetterType': AttrGetterType,
})
if sys.hexversion < 0x30800a2:
    _reverse_typemap.update({
        'CellType': CellType,
    })

# "Incidental" implementation specific types. Unpickling these types in another
# implementation of Python (PyPy -> CPython) is not guaranteed to work

# This dictionary should contain all types that appear in Python implementations
# but are not defined in https://docs.python.org/3/library/types.html#standard-interpreter-types
x=OrderedDict()
_incedental_reverse_typemap = {
    'FileType': FileType,
    'BufferedRandomType': BufferedRandomType,
    'BufferedReaderType': BufferedReaderType,
    'BufferedWriterType': BufferedWriterType,
    'TextWrapperType': TextWrapperType,
    'PyBufferedRandomType': PyBufferedRandomType,
    'PyBufferedReaderType': PyBufferedReaderType,
    'PyBufferedWriterType': PyBufferedWriterType,
    'PyTextWrapperType': PyTextWrapperType,
}

_incedental_reverse_typemap.update({
    "DictKeysType": type({}.keys()),
    "DictValuesType": type({}.values()),
    "DictItemsType": type({}.items()),

    "OdictKeysType": type(x.keys()),
    "OdictValuesType": type(x.values()),
    "OdictItemsType": type(x.items()),
})

if ExitType:
    _incedental_reverse_typemap['ExitType'] = ExitType
if InputType:
    _incedental_reverse_typemap['InputType'] = InputType
    _incedental_reverse_typemap['OutputType'] = OutputType

'''
try:
    import symtable
    _incedental_reverse_typemap["SymtableEntryType"] = type(symtable.symtable("", "string", "exec")._table)
except: #FIXME: fails to pickle
    pass

if sys.hexversion >= 0x30a00a0:
    _incedental_reverse_typemap['LineIteratorType'] = type(compile('3', '', 'eval').co_lines())
'''

if sys.hexversion >= 0x30b00b0:
    from types import GenericAlias
    _incedental_reverse_typemap["GenericAliasIteratorType"] = type(iter(GenericAlias(list, (int,))))
    '''
    _incedental_reverse_typemap['PositionsIteratorType'] = type(compile('3', '', 'eval').co_positions())
    '''

try:
    import winreg
    _incedental_reverse_typemap["HKEYType"] = winreg.HKEYType
except ImportError:
    pass

_reverse_typemap.update(_incedental_reverse_typemap)
_incedental_types = set(_incedental_reverse_typemap.values())

del x

_typemap = dict((v, k) for k, v in _reverse_typemap.items())

def _unmarshal(string):
    return marshal.loads(string)

def _load_type(name):
    return _reverse_typemap[name]

def _create_type(typeobj, *args):
    return typeobj(*args)

def _create_function(fcode, fglobals, fname=None, fdefaults=None,
                     fclosure=None, fdict=None, fkwdefaults=None):
    # same as FunctionType, but enable passing __dict__ to new function,
    # __dict__ is the storehouse for attributes added after function creation
    func = FunctionType(fcode, fglobals or dict(), fname, fdefaults, fclosure)
    if fdict is not None:
        func.__dict__.update(fdict) #XXX: better copy? option to copy?
    if fkwdefaults is not None:
        func.__kwdefaults__ = fkwdefaults
    # 'recurse' only stores referenced modules/objects in fglobals,
    # thus we need to make sure that we have __builtins__ as well
    if "__builtins__" not in func.__globals__:
        func.__globals__["__builtins__"] = globals()["__builtins__"]
    # assert id(fglobals) == id(func.__globals__)
    return func

class match:
    """
    Make avaialable a limited structural pattern matching-like syntax for Python < 3.10

    Patterns can be only tuples (without types) currently.
    Inspired by the package pattern-matching-PEP634.

    Usage:
    >>> with match(args) as m:
    >>>     if   m.case(('x', 'y')):
    >>>         # use m.x and m.y
    >>>     elif m.case(('x', 'y', 'z')):
    >>>         # use m.x, m.y and m.z

    Equivalent native code for Python >= 3.10:
    >>> match args:
    >>>     case (x, y):
    >>>         # use x and y
    >>>     case (x, y, z):
    >>>         # use x, y and z
    """
    def __init__(self, value):
        self.value = value
        self._fields = None
    def __enter__(self):
        return self
    def __exit__(self, *exc_info):
        return False
    def case(self, args): # *args, **kwargs):
        """just handles tuple patterns"""
        if len(self.value) != len(args): # + len(kwargs):
            return False
        #if not all(isinstance(arg, pat) for arg, pat in zip(self.value[len(args):], kwargs.values())):
        #    return False
        self.args = args # (*args, *kwargs)
        return True
    @property
    def fields(self):
        # Only bind names to values if necessary.
        if self._fields is None:
            self._fields = dict(zip(self.args, self.value))
        return self._fields
    def __getattr__(self, item):
        return self.fields[item]

ALL_CODE_PARAMS = [
    # Version     New attribute         CodeType parameters
    ((3,11,'a'), 'co_endlinetable',    'argcount posonlyargcount kwonlyargcount nlocals stacksize flags code consts names varnames filename name qualname firstlineno linetable endlinetable columntable exceptiontable freevars cellvars'),
    ((3,11),     'co_exceptiontable',  'argcount posonlyargcount kwonlyargcount nlocals stacksize flags code consts names varnames filename name qualname firstlineno linetable                          exceptiontable freevars cellvars'),
    ((3,10),     'co_linetable',       'argcount posonlyargcount kwonlyargcount nlocals stacksize flags code consts names varnames filename name          firstlineno linetable                                         freevars cellvars'),
    ((3,8),      'co_posonlyargcount', 'argcount posonlyargcount kwonlyargcount nlocals stacksize flags code consts names varnames filename name          firstlineno lnotab                                            freevars cellvars'),
    ((3,7),      'co_kwonlyargcount',  'argcount                 kwonlyargcount nlocals stacksize flags code consts names varnames filename name          firstlineno lnotab                                            freevars cellvars'),
    ]
for version, new_attr, params in ALL_CODE_PARAMS:
    if hasattr(CodeType, new_attr):
        CODE_VERSION = version
        CODE_PARAMS = params.split()
        break
ENCODE_PARAMS = set(CODE_PARAMS).intersection(
        ['code', 'lnotab', 'linetable', 'endlinetable', 'columntable', 'exceptiontable'])

def _create_code(*args):
    if not isinstance(args[0], int): # co_lnotab stored from >= 3.10
        LNOTAB, *args = args
    else: # from < 3.10 (or pre-LNOTAB storage)
        LNOTAB = b''

    with match(args) as m:
        # Python 3.11/3.12a (18 members)
        if m.case((
            'argcount', 'posonlyargcount', 'kwonlyargcount', 'nlocals', 'stacksize', 'flags',     # args[0:6]
            'code', 'consts', 'names', 'varnames', 'filename', 'name', 'qualname', 'firstlineno', # args[6:14]
            'linetable', 'exceptiontable', 'freevars', 'cellvars'                                 # args[14:]
        )):
            if CODE_VERSION == (3,11):
                return CodeType(
                    *args[:6],
                    args[6].encode() if hasattr(args[6], 'encode') else args[6], # code
                    *args[7:14],
                    args[14].encode() if hasattr(args[14], 'encode') else args[14], # linetable
                    args[15].encode() if hasattr(args[15], 'encode') else args[15], # exceptiontable
                    args[16],
                    args[17],
                )
            fields = m.fields
        # Python 3.10 or 3.8/3.9 (16 members)
        elif m.case((
            'argcount', 'posonlyargcount', 'kwonlyargcount', 'nlocals', 'stacksize', 'flags', # args[0:6]
            'code', 'consts', 'names', 'varnames', 'filename', 'name', 'firstlineno',         # args[6:13]
            'LNOTAB_OR_LINETABLE', 'freevars', 'cellvars'                                     # args[13:]
        )):
            if CODE_VERSION == (3,10) or CODE_VERSION == (3,8):
                return CodeType(
                    *args[:6],
                    args[6].encode() if hasattr(args[6], 'encode') else args[6], # code
                    *args[7:13],
                    args[13].encode() if hasattr(args[13], 'encode') else args[13], # lnotab/linetable
                    args[14],
                    args[15],
                )
            fields = m.fields
            if CODE_VERSION >= (3,10):
                fields['linetable'] = m.LNOTAB_OR_LINETABLE
            else:
                fields['lnotab'] = LNOTAB if LNOTAB else m.LNOTAB_OR_LINETABLE
        # Python 3.7 (15 args)
        elif m.case((
            'argcount', 'kwonlyargcount', 'nlocals', 'stacksize', 'flags',            # args[0:5]
            'code', 'consts', 'names', 'varnames', 'filename', 'name', 'firstlineno', # args[5:12]
            'lnotab', 'freevars', 'cellvars'                                          # args[12:]
        )):
            if CODE_VERSION == (3,7):
                return CodeType(
                    *args[:5],
                    args[5].encode() if hasattr(args[5], 'encode') else args[5], # code
                    *args[6:12],
                    args[12].encode() if hasattr(args[12], 'encode') else args[12], # lnotab
                    args[13],
                    args[14],
                )
            fields = m.fields
        # Python 3.11a (20 members)
        elif m.case((
            'argcount', 'posonlyargcount', 'kwonlyargcount', 'nlocals', 'stacksize', 'flags',     # args[0:6]
            'code', 'consts', 'names', 'varnames', 'filename', 'name', 'qualname', 'firstlineno', # args[6:14]
            'linetable', 'endlinetable', 'columntable', 'exceptiontable', 'freevars', 'cellvars'  # args[14:]
        )):
            if CODE_VERSION == (3,11,'a'):
                return CodeType(
                    *args[:6],
                    args[6].encode() if hasattr(args[6], 'encode') else args[6], # code
                    *args[7:14],
                    *(a.encode() if hasattr(a, 'encode') else a for a in args[14:18]), # linetable-exceptiontable
                    args[18],
                    args[19],
                )
            fields = m.fields
        else:
            raise UnpicklingError("pattern match for code object failed")

    # The args format doesn't match this version.
    fields.setdefault('posonlyargcount', 0)         # from python <= 3.7
    fields.setdefault('lnotab', LNOTAB)             # from python >= 3.10
    fields.setdefault('linetable', b'')             # from python <= 3.9
    fields.setdefault('qualname', fields['name'])   # from python <= 3.10
    fields.setdefault('exceptiontable', b'')        # from python <= 3.10
    fields.setdefault('endlinetable', None)         # from python != 3.11a
    fields.setdefault('columntable', None)          # from python != 3.11a

    args = (fields[k].encode() if k in ENCODE_PARAMS and hasattr(fields[k], 'encode') else fields[k]
            for k in CODE_PARAMS)
    return CodeType(*args)

def _create_ftype(ftypeobj, func, args, kwds):
    if kwds is None:
        kwds = {}
    if args is None:
        args = ()
    return ftypeobj(func, *args, **kwds)

def _create_typing_tuple(argz, *args): #NOTE: workaround python/cpython#94245
    if not argz:
        return typing.Tuple[()].copy_with(())
    if argz == ((),):
        return typing.Tuple[()]
    return typing.Tuple[argz]

def _create_lock(locked, *args): #XXX: ignores 'blocking'
    from threading import Lock
    lock = Lock()
    if locked:
        if not lock.acquire(False):
            raise UnpicklingError("Cannot acquire lock")
    return lock

def _create_rlock(count, owner, *args): #XXX: ignores 'blocking'
    lock = RLockType()
    if owner is not None:
        lock._acquire_restore((count, owner))
    if owner and not lock._is_owned():
        raise UnpicklingError("Cannot acquire lock")
    return lock

# thanks to matsjoyce for adding all the different file modes
def _create_filehandle(name, mode, position, closed, open, strictio, fmode, fdata): # buffering=0
    # only pickles the handle, not the file contents... good? or StringIO(data)?
    # (for file contents see: http://effbot.org/librarybook/copy-reg.htm)
    # NOTE: handle special cases first (are there more special cases?)
    names = {'<stdin>':sys.__stdin__, '<stdout>':sys.__stdout__,
             '<stderr>':sys.__stderr__} #XXX: better fileno=(0,1,2) ?
    if name in list(names.keys()):
        f = names[name] #XXX: safer "f=sys.stdin"
    elif name == '<tmpfile>':
        f = os.tmpfile()
    elif name == '<fdopen>':
        import tempfile
        f = tempfile.TemporaryFile(mode)
    else:
        try:
            exists = os.path.exists(name)
        except Exception:
            exists = False
        if not exists:
            if strictio:
                raise FileNotFoundError("[Errno 2] No such file or directory: '%s'" % name)
            elif "r" in mode and fmode != FILE_FMODE:
                name = '<fdopen>' # or os.devnull?
            current_size = 0 # or maintain position?
        else:
            current_size = os.path.getsize(name)

        if position > current_size:
            if strictio:
                raise ValueError("invalid buffer size")
            elif fmode == CONTENTS_FMODE:
                position = current_size
        # try to open the file by name
        # NOTE: has different fileno
        try:
            #FIXME: missing: *buffering*, encoding, softspace
            if fmode == FILE_FMODE:
                f = open(name, mode if "w" in mode else "w")
                f.write(fdata)
                if "w" not in mode:
                    f.close()
                    f = open(name, mode)
            elif name == '<fdopen>': # file did not exist
                import tempfile
                f = tempfile.TemporaryFile(mode)
            # treat x mode as w mode
            elif fmode == CONTENTS_FMODE \
               and ("w" in mode or "x" in mode):
                # stop truncation when opening
                flags = os.O_CREAT
                if "+" in mode:
                    flags |= os.O_RDWR
                else:
                    flags |= os.O_WRONLY
                f = os.fdopen(os.open(name, flags), mode)
                # set name to the correct value
                r = getattr(f, "buffer", f)
                r = getattr(r, "raw", r)
                r.name = name
                assert f.name == name
            else:
                f = open(name, mode)
        except (IOError, FileNotFoundError):
            err = sys.exc_info()[1]
            raise UnpicklingError(err)
    if closed:
        f.close()
    elif position >= 0 and fmode != HANDLE_FMODE:
        f.seek(position)
    return f

def _create_stringi(value, position, closed):
    f = StringIO(value)
    if closed: f.close()
    else: f.seek(position)
    return f

def _create_stringo(value, position, closed):
    f = StringIO()
    if closed: f.close()
    else:
       f.write(value)
       f.seek(position)
    return f

class _itemgetter_helper(object):
    def __init__(self):
        self.items = []
    def __getitem__(self, item):
        self.items.append(item)
        return

class _attrgetter_helper(object):
    def __init__(self, attrs, index=None):
        self.attrs = attrs
        self.index = index
    def __getattribute__(self, attr):
        attrs = object.__getattribute__(self, "attrs")
        index = object.__getattribute__(self, "index")
        if index is None:
            index = len(attrs)
            attrs.append(attr)
        else:
            attrs[index] = ".".join([attrs[index], attr])
        return type(self)(attrs, index)

class _dictproxy_helper(dict):
   def __ror__(self, a):
        return a

_dictproxy_helper_instance = _dictproxy_helper()

__d = {}
try:
    # In CPython 3.9 and later, this trick can be used to exploit the
    # implementation of the __or__ function of MappingProxyType to get the true
    # mapping referenced by the proxy. It may work for other implementations,
    # but is not guaranteed.
    MAPPING_PROXY_TRICK = __d is (DictProxyType(__d) | _dictproxy_helper_instance)
except Exception:
    MAPPING_PROXY_TRICK = False
del __d

# _CELL_REF and _CELL_EMPTY are used to stay compatible with versions of dill
# whose _create_cell functions do not have a default value.
# _CELL_REF can be safely removed entirely (replaced by empty tuples for calls
# to _create_cell) once breaking changes are allowed.
_CELL_REF = None
_CELL_EMPTY = Sentinel('_CELL_EMPTY')

def _create_cell(contents=None):
    if contents is not _CELL_EMPTY:
        value = contents
    return (lambda: value).__closure__[0]

def _create_weakref(obj, *args):
    from weakref import ref
    if obj is None: # it's dead
        from collections import UserDict
        return ref(UserDict(), *args)
    return ref(obj, *args)

def _create_weakproxy(obj, callable=False, *args):
    from weakref import proxy
    if obj is None: # it's dead
        if callable: return proxy(lambda x:x, *args)
        from collections import UserDict
        return proxy(UserDict(), *args)
    return proxy(obj, *args)

def _eval_repr(repr_str):
    return eval(repr_str)

def _create_array(f, args, state, npdict=None):
   #array = numpy.core.multiarray._reconstruct(*args)
    array = f(*args)
    array.__setstate__(state)
    if npdict is not None: # we also have saved state in __dict__
        array.__dict__.update(npdict)
    return array

def _create_dtypemeta(scalar_type):
    if NumpyDType is True: __hook__() # a bit hacky I think
    if scalar_type is None:
        return NumpyDType
    return type(NumpyDType(scalar_type))

def _create_namedtuple(name, fieldnames, modulename, defaults=None):
    class_ = _import_module(modulename + '.' + name, safe=True)
    if class_ is not None:
        return class_
    import collections
    t = collections.namedtuple(name, fieldnames, defaults=defaults, module=modulename)
    return t

def _create_capsule(pointer, name, context, destructor):
    attr_found = False
    try:
        # based on https://github.com/python/cpython/blob/f4095e53ab708d95e019c909d5928502775ba68f/Objects/capsule.c#L209-L231
        uname = name.decode('utf8')
        for i in range(1, uname.count('.')+1):
            names = uname.rsplit('.', i)
            try:
                module = __import__(names[0])
            except ImportError:
                pass
            obj = module
            for attr in names[1:]:
                obj = getattr(obj, attr)
            capsule = obj
            attr_found = True
            break
    except Exception:
        pass

    if attr_found:
        if _PyCapsule_IsValid(capsule, name):
            return capsule
        raise UnpicklingError("%s object exists at %s but a PyCapsule object was expected." % (type(capsule), name))
    else:
        warnings.warn('Creating a new PyCapsule %s for a C data structure that may not be present in memory. Segmentation faults or other memory errors are possible.' % (name,), UnpicklingWarning)
        capsule = _PyCapsule_New(pointer, name, destructor)
        _PyCapsule_SetContext(capsule, context)
        return capsule

def _getattr(objclass, name, repr_str):
    # hack to grab the reference directly
    try: #XXX: works only for __builtin__ ?
        attr = repr_str.split("'")[3]
        return eval(attr+'.__dict__["'+name+'"]')
    except Exception:
        try:
            attr = objclass.__dict__
            if type(attr) is DictProxyType:
                attr = attr[name]
            else:
                attr = getattr(objclass,name)
        except (AttributeError, KeyError):
            attr = getattr(objclass,name)
        return attr

def _get_attr(self, name):
    # stop recursive pickling
    return getattr(self, name, None) or getattr(__builtin__, name)

def _import_module(import_name, safe=False):
    try:
        if import_name.startswith('__runtime__.'):
            return sys.modules[import_name]
        elif '.' in import_name:
            items = import_name.split('.')
            module = '.'.join(items[:-1])
            obj = items[-1]
        else:
            return __import__(import_name)
        return getattr(__import__(module, None, None, [obj]), obj)
    except (ImportError, AttributeError, KeyError):
        if safe:
            return None
        raise

# https://github.com/python/cpython/blob/a8912a0f8d9eba6d502c37d522221f9933e976db/Lib/pickle.py#L322-L333
def _getattribute(obj, name):
    for subpath in name.split('.'):
        if subpath == '<locals>':
            raise AttributeError("Can't get local attribute {!r} on {!r}"
                                 .format(name, obj))
        try:
            parent = obj
            obj = getattr(obj, subpath)
        except AttributeError:
            raise AttributeError("Can't get attribute {!r} on {!r}"
                                 .format(name, obj))
    return obj, parent

def _locate_function(obj, pickler=None):
    module_name = getattr(obj, '__module__', None)
    if module_name in ['__main__', None] or \
            pickler and is_dill(pickler, child=False) and pickler._session and module_name == pickler._main.__name__:
        return False
    if hasattr(obj, '__qualname__'):
        module = _import_module(module_name, safe=True)
        try:
            found, _ = _getattribute(module, obj.__qualname__)
            return found is obj
        except AttributeError:
            return False
    else:
        found = _import_module(module_name + '.' + obj.__name__, safe=True)
        return found is obj


def _setitems(dest, source):
    for k, v in source.items():
        dest[k] = v


def _save_with_postproc(pickler, reduction, is_pickler_dill=None, obj=Getattr.NO_DEFAULT, postproc_list=None):
    if obj is Getattr.NO_DEFAULT:
        obj = Reduce(reduction) # pragma: no cover

    if is_pickler_dill is None:
        is_pickler_dill = is_dill(pickler, child=True)
    if is_pickler_dill:
        # assert id(obj) not in pickler._postproc, str(obj) + ' already pushed on stack!'
        # if not hasattr(pickler, 'x'): pickler.x = 0
        # print(pickler.x*' ', 'push', obj, id(obj), pickler._recurse)
        # pickler.x += 1
        if postproc_list is None:
            postproc_list = []

        # Recursive object not supported. Default to a global instead.
        if id(obj) in pickler._postproc:
            name = '%s.%s ' % (obj.__module__, getattr(obj, '__qualname__', obj.__name__)) if hasattr(obj, '__module__') else ''
            warnings.warn('Cannot pickle %r: %shas recursive self-references that trigger a RecursionError.' % (obj, name), PicklingWarning)
            pickler.save_global(obj)
            return
        pickler._postproc[id(obj)] = postproc_list

    # TODO: Use state_setter in Python 3.8 to allow for faster cPickle implementations
    pickler.save_reduce(*reduction, obj=obj)

    if is_pickler_dill:
        # pickler.x -= 1
        # print(pickler.x*' ', 'pop', obj, id(obj))
        postproc = pickler._postproc.pop(id(obj))
        # assert postproc_list == postproc, 'Stack tampered!'
        for reduction in reversed(postproc):
            if reduction[0] is _setitems:
                # use the internal machinery of pickle.py to speedup when
                # updating a dictionary in postproc
                dest, source = reduction[1]
                if source:
                    pickler.write(pickler.get(pickler.memo[id(dest)][0]))
                    pickler._batch_setitems(iter(source.items()))
                else:
                    # Updating with an empty dictionary. Same as doing nothing.
                    continue
            else:
                pickler.save_reduce(*reduction)
            # pop None created by calling preprocessing step off stack
            pickler.write(bytes('0', 'UTF-8'))

#@register(CodeType)
#def save_code(pickler, obj):
#    logger.trace(pickler, "Co: %s", obj)
#    pickler.save_reduce(_unmarshal, (marshal.dumps(obj),), obj=obj)
#    logger.trace(pickler, "# Co")
#    return

# The following function is based on 'save_codeobject' from 'cloudpickle'
# Copyright (c) 2012, Regents of the University of California.
# Copyright (c) 2009 `PiCloud, Inc. <http://www.picloud.com>`_.
# License: https://github.com/cloudpipe/cloudpickle/blob/master/LICENSE
@register(CodeType)
def save_code(pickler, obj):
    logger.trace(pickler, "Co: %s", obj)
    if hasattr(obj, "co_endlinetable"): # python 3.11a (20 args)
        args = (
            obj.co_lnotab, # for < python 3.10 [not counted in args]
            obj.co_argcount, obj.co_posonlyargcount,
            obj.co_kwonlyargcount, obj.co_nlocals, obj.co_stacksize,
            obj.co_flags, obj.co_code, obj.co_consts, obj.co_names,
            obj.co_varnames, obj.co_filename, obj.co_name, obj.co_qualname,
            obj.co_firstlineno, obj.co_linetable, obj.co_endlinetable,
            obj.co_columntable, obj.co_exceptiontable, obj.co_freevars,
            obj.co_cellvars
    )
    elif hasattr(obj, "co_exceptiontable"): # python 3.11 (18 args)
        args = (
            obj.co_lnotab, # for < python 3.10 [not counted in args]
            obj.co_argcount, obj.co_posonlyargcount,
            obj.co_kwonlyargcount, obj.co_nlocals, obj.co_stacksize,
            obj.co_flags, obj.co_code, obj.co_consts, obj.co_names,
            obj.co_varnames, obj.co_filename, obj.co_name, obj.co_qualname,
            obj.co_firstlineno, obj.co_linetable, obj.co_exceptiontable,
            obj.co_freevars, obj.co_cellvars
    )
    elif hasattr(obj, "co_linetable"): # python 3.10 (16 args)
        args = (
            obj.co_lnotab, # for < python 3.10 [not counted in args]
            obj.co_argcount, obj.co_posonlyargcount,
            obj.co_kwonlyargcount, obj.co_nlocals, obj.co_stacksize,
            obj.co_flags, obj.co_code, obj.co_consts, obj.co_names,
            obj.co_varnames, obj.co_filename, obj.co_name,
            obj.co_firstlineno, obj.co_linetable, obj.co_freevars,
            obj.co_cellvars
    )
    elif hasattr(obj, "co_posonlyargcount"): # python 3.8 (16 args)
        args = (
            obj.co_argcount, obj.co_posonlyargcount,
            obj.co_kwonlyargcount, obj.co_nlocals, obj.co_stacksize,
            obj.co_flags, obj.co_code, obj.co_consts, obj.co_names,
            obj.co_varnames, obj.co_filename, obj.co_name,
            obj.co_firstlineno, obj.co_lnotab, obj.co_freevars,
            obj.co_cellvars
    )
    else: # python 3.7 (15 args)
        args = (
            obj.co_argcount, obj.co_kwonlyargcount, obj.co_nlocals,
            obj.co_stacksize, obj.co_flags, obj.co_code, obj.co_consts,
            obj.co_names, obj.co_varnames, obj.co_filename,
            obj.co_name, obj.co_firstlineno, obj.co_lnotab,
            obj.co_freevars, obj.co_cellvars
    )

    pickler.save_reduce(_create_code, args, obj=obj)
    logger.trace(pickler, "# Co")
    return

def _repr_dict(obj):
    """make a short string representation of a dictionary"""
    return "<%s object at %#012x>" % (type(obj).__name__, id(obj))

@register(dict)
def save_module_dict(pickler, obj):
    pickler_is_dill = is_dill(pickler, child=False)
    if pickler_is_dill and obj == pickler._main.__dict__ and \
            not (pickler._session and pickler._first_pass):
        logger.trace(pickler, "D1: %s", _repr_dict(obj), obj=obj)
        pickler.write(bytes('c__builtin__\n__main__\n', 'UTF-8'))
        logger.trace(pickler, "# D1")
    elif (not pickler_is_dill) and (obj == _main_module.__dict__):
        logger.trace(pickler, "D3: %s", _repr_dict(obj), obj=obj)
        pickler.write(bytes('c__main__\n__dict__\n', 'UTF-8'))  #XXX: works in general?
        logger.trace(pickler, "# D3")
    elif '__name__' in obj and obj != _main_module.__dict__ \
            and type(obj['__name__']) is str \
            and obj is getattr(_import_module(obj['__name__'],True), '__dict__', None):
        logger.trace(pickler, "D4: %s", _repr_dict(obj), obj=obj)
        pickler.write(bytes('c%s\n__dict__\n' % obj['__name__'], 'UTF-8'))
        logger.trace(pickler, "# D4")
    elif pickler_is_dill and pickler._session and pickler._first_pass:
        # we only care about session the first pass thru
        pickler._first_pass = False
        logger.trace(pickler, "D5: %s", _repr_dict(obj), obj=obj)
        pickler._save_module_dict(obj)
        logger.trace(pickler, "# D5")
    else:
        logger.trace(pickler, "D2: %s", _repr_dict(obj), obj=obj)
        StockPickler.save_dict(pickler, obj)
        logger.trace(pickler, "# D2")
    return


if not OLD310 and MAPPING_PROXY_TRICK:
    def save_dict_view(dicttype):
        def save_dict_view_for_function(func):
            def _save_dict_view(pickler, obj):
                logger.trace(pickler, "Dkvi: <%s>", obj)
                mapping = obj.mapping | _dictproxy_helper_instance
                pickler.save_reduce(func, (mapping,), obj=obj)
                logger.trace(pickler, "# Dkvi")
            return _save_dict_view
        return [
            (funcname, save_dict_view_for_function(getattr(dicttype, funcname)))
            for funcname in ('keys', 'values', 'items')
        ]
else:
    # The following functions are based on 'cloudpickle'
    # https://github.com/cloudpipe/cloudpickle/blob/5d89947288a18029672596a4d719093cc6d5a412/cloudpickle/cloudpickle.py#L922-L940
    # Copyright (c) 2012, Regents of the University of California.
    # Copyright (c) 2009 `PiCloud, Inc. <http://www.picloud.com>`_.
    # License: https://github.com/cloudpipe/cloudpickle/blob/master/LICENSE
    def save_dict_view(dicttype):
        def save_dict_keys(pickler, obj):
            logger.trace(pickler, "Dk: <%s>", obj)
            dict_constructor = _shims.Reduce(dicttype.fromkeys, (list(obj),))
            pickler.save_reduce(dicttype.keys, (dict_constructor,), obj=obj)
            logger.trace(pickler, "# Dk")

        def save_dict_values(pickler, obj):
            logger.trace(pickler, "Dv: <%s>", obj)
            dict_constructor = _shims.Reduce(dicttype, (enumerate(obj),))
            pickler.save_reduce(dicttype.values, (dict_constructor,), obj=obj)
            logger.trace(pickler, "# Dv")

        def save_dict_items(pickler, obj):
            logger.trace(pickler, "Di: <%s>", obj)
            pickler.save_reduce(dicttype.items, (dicttype(obj),), obj=obj)
            logger.trace(pickler, "# Di")

        return (
            ('keys', save_dict_keys),
            ('values', save_dict_values),
            ('items', save_dict_items)
        )

for __dicttype in (
      dict,
      OrderedDict
):
    __obj = __dicttype()
    for __funcname, __savefunc in save_dict_view(__dicttype):
        __tview = type(getattr(__obj, __funcname)())
        if __tview not in Pickler.dispatch:
            Pickler.dispatch[__tview] = __savefunc
del __dicttype, __obj, __funcname, __tview, __savefunc


@register(ClassType)
def save_classobj(pickler, obj): #FIXME: enable pickler._byref
    if not _locate_function(obj, pickler):
        logger.trace(pickler, "C1: %s", obj)
        pickler.save_reduce(ClassType, (obj.__name__, obj.__bases__,
                                        obj.__dict__), obj=obj)
                                       #XXX: or obj.__dict__.copy()), obj=obj) ?
        logger.trace(pickler, "# C1")
    else:
        logger.trace(pickler, "C2: %s", obj)
        name = getattr(obj, '__qualname__', getattr(obj, '__name__', None))
        StockPickler.save_global(pickler, obj, name=name)
        logger.trace(pickler, "# C2")
    return

@register(typing._GenericAlias)
def save_generic_alias(pickler, obj):
    args = obj.__args__
    if type(obj.__reduce__()) is str:
        logger.trace(pickler, "Ga0: %s", obj)
        StockPickler.save_global(pickler, obj, name=obj.__reduce__())
        logger.trace(pickler, "# Ga0")
    elif obj.__origin__ is tuple and (not args or args == ((),)):
        logger.trace(pickler, "Ga1: %s", obj)
        pickler.save_reduce(_create_typing_tuple, (args,), obj=obj)
        logger.trace(pickler, "# Ga1")
    else:
        logger.trace(pickler, "Ga2: %s", obj)
        StockPickler.save_reduce(pickler, *obj.__reduce__(), obj=obj)
        logger.trace(pickler, "# Ga2")
    return

@register(LockType)
def save_lock(pickler, obj):
    logger.trace(pickler, "Lo: %s", obj)
    pickler.save_reduce(_create_lock, (obj.locked(),), obj=obj)
    logger.trace(pickler, "# Lo")
    return

@register(RLockType)
def save_rlock(pickler, obj):
    logger.trace(pickler, "RL: %s", obj)
    r = obj.__repr__() # don't use _release_save as it unlocks the lock
    count = int(r.split('count=')[1].split()[0].rstrip('>'))
    owner = int(r.split('owner=')[1].split()[0])
    pickler.save_reduce(_create_rlock, (count,owner,), obj=obj)
    logger.trace(pickler, "# RL")
    return

#@register(SocketType) #FIXME: causes multiprocess test_pickling FAIL
def save_socket(pickler, obj):
    logger.trace(pickler, "So: %s", obj)
    pickler.save_reduce(*reduce_socket(obj))
    logger.trace(pickler, "# So")
    return

def _save_file(pickler, obj, open_):
    if obj.closed:
        position = 0
    else:
        obj.flush()
        if obj in (sys.__stdout__, sys.__stderr__, sys.__stdin__):
            position = -1
        else:
            position = obj.tell()
    if is_dill(pickler, child=True) and pickler._fmode == FILE_FMODE:
        f = open_(obj.name, "r")
        fdata = f.read()
        f.close()
    else:
        fdata = ""
    if is_dill(pickler, child=True):
        strictio = pickler._strictio
        fmode = pickler._fmode
    else:
        strictio = False
        fmode = 0 # HANDLE_FMODE
    pickler.save_reduce(_create_filehandle, (obj.name, obj.mode, position,
                                             obj.closed, open_, strictio,
                                             fmode, fdata), obj=obj)
    return


@register(FileType) #XXX: in 3.x has buffer=0, needs different _create?
@register(BufferedRandomType)
@register(BufferedReaderType)
@register(BufferedWriterType)
@register(TextWrapperType)
def save_file(pickler, obj):
    logger.trace(pickler, "Fi: %s", obj)
    f = _save_file(pickler, obj, open)
    logger.trace(pickler, "# Fi")
    return f

if PyTextWrapperType:
    @register(PyBufferedRandomType)
    @register(PyBufferedReaderType)
    @register(PyBufferedWriterType)
    @register(PyTextWrapperType)
    def save_file(pickler, obj):
        logger.trace(pickler, "Fi: %s", obj)
        f = _save_file(pickler, obj, _open)
        logger.trace(pickler, "# Fi")
        return f

# The following two functions are based on 'saveCStringIoInput'
# and 'saveCStringIoOutput' from spickle
# Copyright (c) 2011 by science+computing ag
# License: http://www.apache.org/licenses/LICENSE-2.0
if InputType:
    @register(InputType)
    def save_stringi(pickler, obj):
        logger.trace(pickler, "Io: %s", obj)
        if obj.closed:
            value = ''; position = 0
        else:
            value = obj.getvalue(); position = obj.tell()
        pickler.save_reduce(_create_stringi, (value, position, \
                                              obj.closed), obj=obj)
        logger.trace(pickler, "# Io")
        return

    @register(OutputType)
    def save_stringo(pickler, obj):
        logger.trace(pickler, "Io: %s", obj)
        if obj.closed:
            value = ''; position = 0
        else:
            value = obj.getvalue(); position = obj.tell()
        pickler.save_reduce(_create_stringo, (value, position, \
                                              obj.closed), obj=obj)
        logger.trace(pickler, "# Io")
        return

if LRUCacheType is not None:
    from functools import lru_cache
    @register(LRUCacheType)
    def save_lru_cache(pickler, obj):
        logger.trace(pickler, "LRU: %s", obj)
        if OLD39:
            kwargs = obj.cache_info()
            args = (kwargs.maxsize,)
        else:
            kwargs = obj.cache_parameters()
            args = (kwargs['maxsize'], kwargs['typed'])
        if args != lru_cache.__defaults__:
            wrapper = Reduce(lru_cache, args, is_callable=True)
        else:
            wrapper = lru_cache
        pickler.save_reduce(wrapper, (obj.__wrapped__,), obj=obj)
        logger.trace(pickler, "# LRU")
        return

@register(SuperType)
def save_super(pickler, obj):
    logger.trace(pickler, "Su: %s", obj)
    pickler.save_reduce(super, (obj.__thisclass__, obj.__self__), obj=obj)
    logger.trace(pickler, "# Su")
    return

if IS_PYPY:
    @register(MethodType)
    def save_instancemethod0(pickler, obj):
        code = getattr(obj.__func__, '__code__', None)
        if code is not None and type(code) is not CodeType \
              and getattr(obj.__self__, obj.__name__) == obj:
            # Some PyPy builtin functions have no module name
            logger.trace(pickler, "Me2: %s", obj)
            # TODO: verify that this works for all PyPy builtin methods
            pickler.save_reduce(getattr, (obj.__self__, obj.__name__), obj=obj)
            logger.trace(pickler, "# Me2")
            return

        logger.trace(pickler, "Me1: %s", obj)
        pickler.save_reduce(MethodType, (obj.__func__, obj.__self__), obj=obj)
        logger.trace(pickler, "# Me1")
        return
else:
    @register(MethodType)
    def save_instancemethod0(pickler, obj):
        logger.trace(pickler, "Me1: %s", obj)
        pickler.save_reduce(MethodType, (obj.__func__, obj.__self__), obj=obj)
        logger.trace(pickler, "# Me1")
        return

if not IS_PYPY:
    @register(MemberDescriptorType)
    @register(GetSetDescriptorType)
    @register(MethodDescriptorType)
    @register(WrapperDescriptorType)
    @register(ClassMethodDescriptorType)
    def save_wrapper_descriptor(pickler, obj):
        logger.trace(pickler, "Wr: %s", obj)
        pickler.save_reduce(_getattr, (obj.__objclass__, obj.__name__,
                                       obj.__repr__()), obj=obj)
        logger.trace(pickler, "# Wr")
        return
else:
    @register(MemberDescriptorType)
    @register(GetSetDescriptorType)
    def save_wrapper_descriptor(pickler, obj):
        logger.trace(pickler, "Wr: %s", obj)
        pickler.save_reduce(_getattr, (obj.__objclass__, obj.__name__,
                                       obj.__repr__()), obj=obj)
        logger.trace(pickler, "# Wr")
        return

@register(CellType)
def save_cell(pickler, obj):
    try:
        f = obj.cell_contents
    except ValueError: # cell is empty
        logger.trace(pickler, "Ce3: %s", obj)
        # _shims._CELL_EMPTY is defined in _shims.py to support PyPy 2.7.
        # It unpickles to a sentinel object _dill._CELL_EMPTY, also created in
        # _shims.py. This object is not present in Python 3 because the cell's
        # contents can be deleted in newer versions of Python. The reduce object
        # will instead unpickle to None if unpickled in Python 3.

        # When breaking changes are made to dill, (_shims._CELL_EMPTY,) can
        # be replaced by () OR the delattr function can be removed repending on
        # whichever is more convienient.
        pickler.save_reduce(_create_cell, (_shims._CELL_EMPTY,), obj=obj)
        # Call the function _delattr on the cell's cell_contents attribute
        # The result of this function call will be None
        pickler.save_reduce(_shims._delattr, (obj, 'cell_contents'))
        # pop None created by calling _delattr off stack
        pickler.write(bytes('0', 'UTF-8'))
        logger.trace(pickler, "# Ce3")
        return
    if is_dill(pickler, child=True):
        if id(f) in pickler._postproc:
            # Already seen. Add to its postprocessing.
            postproc = pickler._postproc[id(f)]
        else:
            # Haven't seen it. Add to the highest possible object and set its
            # value as late as possible to prevent cycle.
            postproc = next(iter(pickler._postproc.values()), None)
        if postproc is not None:
            logger.trace(pickler, "Ce2: %s", obj)
            # _CELL_REF is defined in _shims.py to support older versions of
            # dill. When breaking changes are made to dill, (_CELL_REF,) can
            # be replaced by ()
            pickler.save_reduce(_create_cell, (_CELL_REF,), obj=obj)
            postproc.append((_shims._setattr, (obj, 'cell_contents', f)))
            logger.trace(pickler, "# Ce2")
            return
    logger.trace(pickler, "Ce1: %s", obj)
    pickler.save_reduce(_create_cell, (f,), obj=obj)
    logger.trace(pickler, "# Ce1")
    return

if MAPPING_PROXY_TRICK:
    @register(DictProxyType)
    def save_dictproxy(pickler, obj):
        logger.trace(pickler, "Mp: %s", _repr_dict(obj), obj=obj)
        mapping = obj | _dictproxy_helper_instance
        pickler.save_reduce(DictProxyType, (mapping,), obj=obj)
        logger.trace(pickler, "# Mp")
        return
else:
    @register(DictProxyType)
    def save_dictproxy(pickler, obj):
        logger.trace(pickler, "Mp: %s", _repr_dict(obj), obj=obj)
        pickler.save_reduce(DictProxyType, (obj.copy(),), obj=obj)
        logger.trace(pickler, "# Mp")
        return

@register(SliceType)
def save_slice(pickler, obj):
    logger.trace(pickler, "Sl: %s", obj)
    pickler.save_reduce(slice, (obj.start, obj.stop, obj.step), obj=obj)
    logger.trace(pickler, "# Sl")
    return

@register(XRangeType)
@register(EllipsisType)
@register(NotImplementedType)
def save_singleton(pickler, obj):
    logger.trace(pickler, "Si: %s", obj)
    pickler.save_reduce(_eval_repr, (obj.__repr__(),), obj=obj)
    logger.trace(pickler, "# Si")
    return

def _proxy_helper(obj): # a dead proxy returns a reference to None
    """get memory address of proxy's reference object"""
    _repr = repr(obj)
    try: _str = str(obj)
    except ReferenceError: # it's a dead proxy
        return id(None)
    if _str == _repr: return id(obj) # it's a repr
    try: # either way, it's a proxy from here
        address = int(_str.rstrip('>').split(' at ')[-1], base=16)
    except ValueError: # special case: proxy of a 'type'
        if not IS_PYPY:
            address = int(_repr.rstrip('>').split(' at ')[-1], base=16)
        else:
            objects = iter(gc.get_objects())
            for _obj in objects:
                if repr(_obj) == _str: return id(_obj)
            # all bad below... nothing found so throw ReferenceError
            msg = "Cannot reference object for proxy at '%s'" % id(obj)
            raise ReferenceError(msg)
    return address

def _locate_object(address, module=None):
    """get object located at the given memory address (inverse of id(obj))"""
    special = [None, True, False] #XXX: more...?
    for obj in special:
        if address == id(obj): return obj
    if module:
        objects = iter(module.__dict__.values())
    else: objects = iter(gc.get_objects())
    for obj in objects:
        if address == id(obj): return obj
    # all bad below... nothing found so throw ReferenceError or TypeError
    try: address = hex(address)
    except TypeError:
        raise TypeError("'%s' is not a valid memory address" % str(address))
    raise ReferenceError("Cannot reference object at '%s'" % address)

@register(ReferenceType)
def save_weakref(pickler, obj):
    refobj = obj()
    logger.trace(pickler, "R1: %s", obj)
   #refobj = ctypes.pythonapi.PyWeakref_GetObject(obj) # dead returns "None"
    pickler.save_reduce(_create_weakref, (refobj,), obj=obj)
    logger.trace(pickler, "# R1")
    return

@register(ProxyType)
@register(CallableProxyType)
def save_weakproxy(pickler, obj):
    # Must do string substitution here and use %r to avoid ReferenceError.
    logger.trace(pickler, "R2: %r" % obj)
    refobj = _locate_object(_proxy_helper(obj))
<<<<<<< HEAD
    try:
        _t = "R2"
        logger.trace(pickler, "%s: %s", _t, obj)
    except ReferenceError:
        _t = "R3"
        logger.trace(pickler, "%s: %s", _t, sys.exc_info()[1], obj=obj)
   #callable = bool(getattr(refobj, '__call__', None))
    if type(obj) is CallableProxyType: callable = True
    else: callable = False
    pickler.save_reduce(_create_weakproxy, (refobj, callable), obj=obj)
    logger.trace(pickler, "# %s", _t)
=======
    pickler.save_reduce(_create_weakproxy, (refobj, callable(obj)), obj=obj)
    logger.trace(pickler, "# R2")
>>>>>>> 25a7e450
    return

def _is_builtin_module(module):
    if not hasattr(module, "__file__"): return True
    # If a module file name starts with prefix, it should be a builtin
    # module, so should always be pickled as a reference.
    names = ["base_prefix", "base_exec_prefix", "exec_prefix", "prefix", "real_prefix"]
    return any(os.path.realpath(module.__file__).startswith(os.path.realpath(getattr(sys, name)))
               for name in names if hasattr(sys, name)) or \
            module.__file__.endswith(EXTENSION_SUFFIXES) or \
            'site-packages' in module.__file__

def _is_imported_module(module):
    return getattr(module, '__loader__', None) is not None or module in sys.modules.values()

@register(ModuleType)
def save_module(pickler, obj):
    if False: #_use_diff:
        if obj.__name__.split('.', 1)[0] != "dill":
            try:
                changed = diff.whats_changed(obj, seen=pickler._diff_cache)[0]
            except RuntimeError:  # not memorised module, probably part of dill
                pass
            else:
                logger.trace(pickler, "M2: %s with diff", obj)
                logger.trace(pickler, "Diff: %s", changed.keys())
                pickler.save_reduce(_import_module, (obj.__name__,), obj=obj,
                                    state=changed)
                logger.trace(pickler, "# M2")
                return

        logger.trace(pickler, "M1: %s", obj)
        pickler.save_reduce(_import_module, (obj.__name__,), obj=obj)
        logger.trace(pickler, "# M1")
    else:
        builtin_mod = _is_builtin_module(obj)
        if obj.__name__ not in ("builtins", "dill", "dill._dill") and not builtin_mod or \
                is_dill(pickler, child=True) and obj is pickler._main:
            logger.trace(pickler, "M1: %s", obj)
            _main_dict = obj.__dict__.copy() #XXX: better no copy? option to copy?
            [_main_dict.pop(item, None) for item in singletontypes
                + ["__builtins__", "__loader__"]]
            mod_name = obj.__name__ if _is_imported_module(obj) else '__runtime__.%s' % obj.__name__
            pickler.save_reduce(_import_module, (mod_name,), obj=obj,
                                state=_main_dict)
            logger.trace(pickler, "# M1")
        elif obj.__name__ == "dill._dill":
            logger.trace(pickler, "M2: %s", obj)
            pickler.save_global(obj, name="_dill")
            logger.trace(pickler, "# M2")
        else:
            logger.trace(pickler, "M2: %s", obj)
            pickler.save_reduce(_import_module, (obj.__name__,), obj=obj)
            logger.trace(pickler, "# M2")
        return
    return

@register(TypeType)
def save_type(pickler, obj, postproc_list=None):
    if obj in _typemap:
        logger.trace(pickler, "T1: %s", obj)
        # if obj in _incedental_types:
        #     warnings.warn('Type %r may only exist on this implementation of Python and cannot be unpickled in other implementations.' % (obj,), PicklingWarning)
        pickler.save_reduce(_load_type, (_typemap[obj],), obj=obj)
        logger.trace(pickler, "# T1")
    elif obj.__bases__ == (tuple,) and all([hasattr(obj, attr) for attr in ('_fields','_asdict','_make','_replace')]):
        # special case: namedtuples
        logger.trace(pickler, "T6: %s", obj)
        if not obj._field_defaults:
            pickler.save_reduce(_create_namedtuple, (obj.__name__, obj._fields, obj.__module__), obj=obj)
        else:
            defaults = [obj._field_defaults[field] for field in obj._fields if field in obj._field_defaults]
            pickler.save_reduce(_create_namedtuple, (obj.__name__, obj._fields, obj.__module__, defaults), obj=obj)
        logger.trace(pickler, "# T6")
        return

    # special cases: NoneType, NotImplementedType, EllipsisType
    elif obj is type(None):
        logger.trace(pickler, "T7: %s", obj)
        #XXX: pickler.save_reduce(type, (None,), obj=obj)
        pickler.write(bytes('c__builtin__\nNoneType\n', 'UTF-8'))
        logger.trace(pickler, "# T7")
    elif obj is NotImplementedType:
        logger.trace(pickler, "T7: %s", obj)
        pickler.save_reduce(type, (NotImplemented,), obj=obj)
        logger.trace(pickler, "# T7")
    elif obj is EllipsisType:
        logger.trace(pickler, "T7: %s", obj)
        pickler.save_reduce(type, (Ellipsis,), obj=obj)
        logger.trace(pickler, "# T7")

    else:
        obj_name = getattr(obj, '__qualname__', getattr(obj, '__name__', None))
        _byref = getattr(pickler, '_byref', None)
        obj_recursive = id(obj) in getattr(pickler, '_postproc', ())
        incorrectly_named = not _locate_function(obj, pickler)
        if not _byref and not obj_recursive and incorrectly_named: # not a function, but the name was held over
            # thanks to Tom Stepleton pointing out pickler._session unneeded
            logger.trace(pickler, "T2: %s", obj)
            _dict = obj.__dict__.copy() # convert dictproxy to dict
           #print (_dict)
           #print ("%s\n%s" % (type(obj), obj.__name__))
           #print ("%s\n%s" % (obj.__bases__, obj.__dict__))
            slots = _dict.get('__slots__', ())
            if type(slots) == str: slots = (slots,) # __slots__ accepts a single string
            for name in slots:
                del _dict[name]
            _dict.pop('__dict__', None)
            _dict.pop('__weakref__', None)
            _dict.pop('__prepare__', None)
            if obj_name != obj.__name__:
                if postproc_list is None:
                    postproc_list = []
                postproc_list.append((setattr, (obj, '__qualname__', obj_name)))
            _save_with_postproc(pickler, (_create_type, (
                type(obj), obj.__name__, obj.__bases__, _dict
            )), obj=obj, postproc_list=postproc_list)
            logger.trace(pickler, "# T2")
        else:
            logger.trace(pickler, "T4: %s", obj)
            if incorrectly_named:
                warnings.warn('Cannot locate reference to %r.' % (obj,), PicklingWarning)
            if obj_recursive:
                warnings.warn('Cannot pickle %r: %s.%s has recursive self-references that trigger a RecursionError.' % (obj, obj.__module__, obj_name), PicklingWarning)
           #print (obj.__dict__)
           #print ("%s\n%s" % (type(obj), obj.__name__))
           #print ("%s\n%s" % (obj.__bases__, obj.__dict__))
            StockPickler.save_global(pickler, obj, name=obj_name)
            logger.trace(pickler, "# T4")
    return

@register(property)
def save_property(pickler, obj):
    logger.trace(pickler, "Pr: %s", obj)
    pickler.save_reduce(property, (obj.fget, obj.fset, obj.fdel, obj.__doc__),
                        obj=obj)
    logger.trace(pickler, "# Pr")

@register(staticmethod)
@register(classmethod)
def save_classmethod(pickler, obj):
    logger.trace(pickler, "Cm: %s", obj)
    orig_func = obj.__func__

    # if type(obj.__dict__) is dict:
    #     if obj.__dict__:
    #         state = obj.__dict__
    #     else:
    #         state = None
    # else:
    #     state = (None, {'__dict__', obj.__dict__})

    pickler.save_reduce(type(obj), (orig_func,), obj=obj)
    logger.trace(pickler, "# Cm")

@register(FunctionType)
def save_function(pickler, obj):
    if not _locate_function(obj, pickler):
        if type(obj.__code__) is not CodeType:
            # Some PyPy builtin functions have no module name, and thus are not
            # able to be located
            module_name = getattr(obj, '__module__', None)
            if module_name is None:
                module_name = __builtin__.__name__
            module = _import_module(module_name, safe=True)
            _pypy_builtin = False
            try:
                found, _ = _getattribute(module, obj.__qualname__)
                if getattr(found, '__func__', None) is obj:
                    _pypy_builtin = True
            except AttributeError:
                pass

            if _pypy_builtin:
                logger.trace(pickler, "F3: %s", obj)
                pickler.save_reduce(getattr, (found, '__func__'), obj=obj)
                logger.trace(pickler, "# F3")
                return

        logger.trace(pickler, "F1: %s", obj)
        _recurse = getattr(pickler, '_recurse', None)
        _postproc = getattr(pickler, '_postproc', None)
        _original_main = getattr(pickler, '_original_main', None)
        postproc_list = []
        if _recurse:
            # recurse to get all globals referred to by obj
            from .detect import globalvars
            globs_copy = globalvars(obj, recurse=True, builtin=True)

            # Add the name of the module to the globs dictionary to prevent
            # the duplication of the dictionary. Pickle the unpopulated
            # globals dictionary and set the remaining items after the function
            # is created to correctly handle recursion.
            globs = {'__name__': obj.__module__}
        else:
            globs_copy = obj.__globals__

            # If the globals is the __dict__ from the module being saved as a
            # session, substitute it by the dictionary being actually saved.
            if _original_main is not None and globs_copy is _original_main.__dict__:
                globs_copy = getattr(pickler, '_main', _original_main).__dict__
                globs = globs_copy
            # If the globals is a module __dict__, do not save it in the pickle.
            elif globs_copy is not None and obj.__module__ is not None and \
                    getattr(_import_module(obj.__module__, True), '__dict__', None) is globs_copy:
                globs = globs_copy
            else:
                globs = {'__name__': obj.__module__}

        if globs_copy is not None and globs is not globs_copy:
            # In the case that the globals are copied, we need to ensure that
            # the globals dictionary is updated when all objects in the
            # dictionary are already created.
            glob_ids = {id(g) for g in globs_copy.values()}
            for stack_element in _postproc:
                if stack_element in glob_ids:
                    _postproc[stack_element].append((_setitems, (globs, globs_copy)))
                    break
            else:
                postproc_list.append((_setitems, (globs, globs_copy)))

        closure = obj.__closure__
        state_dict = {}
        for fattrname in ('__doc__', '__kwdefaults__', '__annotations__'):
            fattr = getattr(obj, fattrname, None)
            if fattr is not None:
                state_dict[fattrname] = fattr
        if obj.__qualname__ != obj.__name__:
            state_dict['__qualname__'] = obj.__qualname__
        if '__name__' not in globs or obj.__module__ != globs['__name__']:
            state_dict['__module__'] = obj.__module__

        state = obj.__dict__
        if type(state) is not dict:
            state_dict['__dict__'] = state
            state = None
        if state_dict:
            state = state, state_dict

        _save_with_postproc(pickler, (_create_function, (
                obj.__code__, globs, obj.__name__, obj.__defaults__,
                closure
        ), state), obj=obj, postproc_list=postproc_list)

        # Lift closure cell update to earliest function (#458)
        if _postproc:
            topmost_postproc = next(iter(_postproc.values()), None)
            if closure and topmost_postproc:
                for cell in closure:
                    possible_postproc = (setattr, (cell, 'cell_contents', obj))
                    try:
                        topmost_postproc.remove(possible_postproc)
                    except ValueError:
                        continue

                    # Change the value of the cell
                    pickler.save_reduce(*possible_postproc)
                    # pop None created by calling preprocessing step off stack
                    pickler.write(bytes('0', 'UTF-8'))

        logger.trace(pickler, "# F1")
    else:
        logger.trace(pickler, "F2: %s", obj)
        name = getattr(obj, '__qualname__', getattr(obj, '__name__', None))
        StockPickler.save_global(pickler, obj, name=name)
        logger.trace(pickler, "# F2")
    return

if HAS_CTYPES and hasattr(ctypes, 'pythonapi'):
    _PyCapsule_New = ctypes.pythonapi.PyCapsule_New
    _PyCapsule_New.argtypes = (ctypes.c_void_p, ctypes.c_char_p, ctypes.c_void_p)
    _PyCapsule_New.restype = ctypes.py_object
    _PyCapsule_GetPointer = ctypes.pythonapi.PyCapsule_GetPointer
    _PyCapsule_GetPointer.argtypes = (ctypes.py_object, ctypes.c_char_p)
    _PyCapsule_GetPointer.restype = ctypes.c_void_p
    _PyCapsule_GetDestructor = ctypes.pythonapi.PyCapsule_GetDestructor
    _PyCapsule_GetDestructor.argtypes = (ctypes.py_object,)
    _PyCapsule_GetDestructor.restype = ctypes.c_void_p
    _PyCapsule_GetContext = ctypes.pythonapi.PyCapsule_GetContext
    _PyCapsule_GetContext.argtypes = (ctypes.py_object,)
    _PyCapsule_GetContext.restype = ctypes.c_void_p
    _PyCapsule_GetName = ctypes.pythonapi.PyCapsule_GetName
    _PyCapsule_GetName.argtypes = (ctypes.py_object,)
    _PyCapsule_GetName.restype = ctypes.c_char_p
    _PyCapsule_IsValid = ctypes.pythonapi.PyCapsule_IsValid
    _PyCapsule_IsValid.argtypes = (ctypes.py_object, ctypes.c_char_p)
    _PyCapsule_IsValid.restype = ctypes.c_bool
    _PyCapsule_SetContext = ctypes.pythonapi.PyCapsule_SetContext
    _PyCapsule_SetContext.argtypes = (ctypes.py_object, ctypes.c_void_p)
    _PyCapsule_SetDestructor = ctypes.pythonapi.PyCapsule_SetDestructor
    _PyCapsule_SetDestructor.argtypes = (ctypes.py_object, ctypes.c_void_p)
    _PyCapsule_SetName = ctypes.pythonapi.PyCapsule_SetName
    _PyCapsule_SetName.argtypes = (ctypes.py_object, ctypes.c_char_p)
    _PyCapsule_SetPointer = ctypes.pythonapi.PyCapsule_SetPointer
    _PyCapsule_SetPointer.argtypes = (ctypes.py_object, ctypes.c_void_p)
    _testcapsule = _PyCapsule_New(
        ctypes.cast(_PyCapsule_New, ctypes.c_void_p),
        ctypes.create_string_buffer(b'dill._dill._testcapsule'),
        None
    )
    PyCapsuleType = type(_testcapsule)
    @register(PyCapsuleType)
    def save_capsule(pickler, obj):
        logger.trace(pickler, "Cap: %s", obj)
        name = _PyCapsule_GetName(obj)
        warnings.warn('Pickling a PyCapsule (%s) does not pickle any C data structures and could cause segmentation faults or other memory errors when unpickling.' % (name,), PicklingWarning)
        pointer = _PyCapsule_GetPointer(obj, name)
        context = _PyCapsule_GetContext(obj)
        destructor = _PyCapsule_GetDestructor(obj)
        pickler.save_reduce(_create_capsule, (pointer, name, context, destructor), obj=obj)
        logger.trace(pickler, "# Cap")
    _incedental_reverse_typemap['PyCapsuleType'] = PyCapsuleType
    _reverse_typemap['PyCapsuleType'] = PyCapsuleType
    _incedental_types.add(PyCapsuleType)
else:
    _testcapsule = None


#############################
# A quick fix for issue #500
# This should be removed when a better solution is found.

if hasattr(dataclasses, "_HAS_DEFAULT_FACTORY_CLASS"):
    @register(dataclasses._HAS_DEFAULT_FACTORY_CLASS)
    def save_dataclasses_HAS_DEFAULT_FACTORY_CLASS(pickler, obj):
        logger.trace(pickler, "DcHDF: %s", obj)
        pickler.write(GLOBAL + b"dataclasses\n_HAS_DEFAULT_FACTORY\n")
        logger.trace(pickler, "# DcHDF")

if hasattr(dataclasses, "MISSING"):
    @register(type(dataclasses.MISSING))
    def save_dataclasses_MISSING_TYPE(pickler, obj):
        logger.trace(pickler, "DcM: %s", obj)
        pickler.write(GLOBAL + b"dataclasses\nMISSING\n")
        logger.trace(pickler, "# DcM")

if hasattr(dataclasses, "KW_ONLY"):
    @register(type(dataclasses.KW_ONLY))
    def save_dataclasses_KW_ONLY_TYPE(pickler, obj):
        logger.trace(pickler, "DcKWO: %s", obj)
        pickler.write(GLOBAL + b"dataclasses\nKW_ONLY\n")
        logger.trace(pickler, "# DcKWO")

if hasattr(dataclasses, "_FIELD_BASE"):
    @register(dataclasses._FIELD_BASE)
    def save_dataclasses_FIELD_BASE(pickler, obj):
        logger.trace(pickler, "DcFB: %s", obj)
        pickler.write(GLOBAL + b"dataclasses\n" + obj.name.encode() + b"\n")
        logger.trace(pickler, "# DcFB")

#############################

# quick sanity checking
def pickles(obj,exact=False,safe=False,**kwds):
    """
    Quick check if object pickles with dill.

    If *exact=True* then an equality test is done to check if the reconstructed
    object matches the original object.

    If *safe=True* then any exception will raised in copy signal that the
    object is not picklable, otherwise only pickling errors will be trapped.

    Additional keyword arguments are as :func:`dumps` and :func:`loads`.
    """
    if safe: exceptions = (Exception,) # RuntimeError, ValueError
    else:
        exceptions = UNPICKLEABLE_ERRORS + (AssertionError, UnpicklingError)
    try:
        pik = copy(obj, **kwds)
        #FIXME: should check types match first, then check content if "exact"
        try:
            #FIXME: should be "(pik == obj).all()" for numpy comparison, though that'll fail if shapes differ
            result = bool(pik.all() == obj.all())
        except (AttributeError, TypeError):
            warnings.filterwarnings('ignore')
            result = pik == obj
            warnings.resetwarnings()
        if hasattr(result, 'toarray'): # for unusual types like sparse matrix
            result = result.toarray().all()
        if result: return True
        if not exact:
            result = type(pik) == type(obj)
            if result: return result
            # class instances might have been dumped with byref=False
            return repr(type(pik)) == repr(type(obj)) #XXX: InstanceType?
        return False
    except exceptions:
        return False

def check(obj, *args, **kwds):
    """
    Check pickling of an object across another process.

    *python* is the path to the python interpreter (defaults to sys.executable)

    Set *verbose=True* to print the unpickled object in the other process.

    Additional keyword arguments are as :func:`dumps` and :func:`loads`.
    """
   # == undocumented ==
   # python -- the string path or executable name of the selected python
   # verbose -- if True, be verbose about printing warning messages
   # all other args and kwds are passed to dill.dumps #FIXME: ignore on load
    verbose = kwds.pop('verbose', False)
    python = kwds.pop('python', None)
    if python is None:
        import sys
        python = sys.executable
    # type check
    isinstance(python, str)
    import subprocess
    fail = True
    try:
        _obj = dumps(obj, *args, **kwds)
        fail = False
    finally:
        if fail and verbose:
            print("DUMP FAILED")
    #FIXME: fails if python interpreter path contains spaces
    # Use the following instead (which also processes the 'ignore' keyword):
    #    ignore = kwds.pop('ignore', None)
    #    unpickle = "dill.loads(%s, ignore=%s)"%(repr(_obj), repr(ignore))
    #    cmd = [python, "-c", "import dill; print(%s)"%unpickle]
    #    msg = "SUCCESS" if not subprocess.call(cmd) else "LOAD FAILED"
    msg = "%s -c import dill; print(dill.loads(%s))" % (python, repr(_obj))
    msg = "SUCCESS" if not subprocess.call(msg.split(None,2)) else "LOAD FAILED"
    if verbose:
        print(msg)
    return

# use to protect against missing attributes
def is_dill(pickler, child=None):
    "check the dill-ness of your pickler"
    if child is False or not hasattr(pickler.__class__, 'mro'):
        return 'dill' in pickler.__module__
    return Pickler in pickler.__class__.mro()

def _extend():
    """extend pickle with all of dill's registered types"""
    # need to have pickle not choke on _main_module?  use is_dill(pickler)
    for t,func in Pickler.dispatch.items():
        try:
            StockPickler.dispatch[t] = func
        except Exception: #TypeError, PicklingError, UnpicklingError
            logger.trace(pickler, "skip: %s", t)
    return

del diff, _use_diff, use_diff

# EOF<|MERGE_RESOLUTION|>--- conflicted
+++ resolved
@@ -349,44 +349,6 @@
     def save(self, obj, save_persistent_id=True):
         # register if the object is a numpy ufunc
         # thanks to Paul Kienzle for pointing out ufuncs didn't pickle
-<<<<<<< HEAD
-        if NumpyUfuncType and numpyufunc(obj):
-            @register(type(obj))
-            def save_numpy_ufunc(pickler, obj):
-                logger.trace(pickler, "Nu: %s", obj)
-                name = getattr(obj, '__qualname__', getattr(obj, '__name__', None))
-                StockPickler.save_global(pickler, obj, name=name)
-                logger.trace(pickler, "# Nu")
-                return
-            # NOTE: the above 'save' performs like:
-            #   import copy_reg
-            #   def udump(f): return f.__name__
-            #   def uload(name): return getattr(numpy, name)
-            #   copy_reg.pickle(NumpyUfuncType, udump, uload)
-        # register if the object is a numpy dtype
-        if NumpyDType and numpydtype(obj):
-            @register(type(obj))
-            def save_numpy_dtype(pickler, obj):
-                logger.trace(pickler, "Dt: %s", obj)
-                pickler.save_reduce(_create_dtypemeta, (obj.type,), obj=obj)
-                logger.trace(pickler, "# Dt")
-                return
-            # NOTE: the above 'save' performs like:
-            #   import copy_reg
-            #   def uload(name): return type(NumpyDType(name))
-            #   def udump(f): return uload, (f.type,)
-            #   copy_reg.pickle(NumpyDTypeType, udump, uload)
-        # register if the object is a subclassed numpy array instance
-        if NumpyArrayType and ndarraysubclassinstance(obj):
-            @register(type(obj))
-            def save_numpy_array(pickler, obj):
-                logger.trace(pickler, "Nu: (%s, %s)", obj.shape, obj.dtype, obj=obj)
-                npdict = getattr(obj, '__dict__', None)
-                f, args, state = obj.__reduce__()
-                pickler.save_reduce(_create_array, (f,args,state,npdict), obj=obj)
-                logger.trace(pickler, "# Nu")
-                return
-=======
         obj_type = type(obj)
         if NumpyArrayType and not (obj_type is type or obj_type in Pickler.dispatch):
             if NumpyUfuncType and numpyufunc(obj_type):
@@ -419,13 +381,12 @@
             if NumpyArrayType and ndarraysubclassinstance(obj_type):
                 @register(obj_type)
                 def save_numpy_array(pickler, obj):
-                    logger.trace(pickler, "Nu: (%s, %s)", obj.shape, obj.dtype)
+                    logger.trace(pickler, "Nu: (%s, %s)", obj.shape, obj.dtype, obj=obj)
                     npdict = getattr(obj, '__dict__', None)
                     f, args, state = obj.__reduce__()
                     pickler.save_reduce(_create_array, (f,args,state,npdict), obj=obj)
                     logger.trace(pickler, "# Nu")
                     return
->>>>>>> 25a7e450
         # end hack
         if GENERATOR_FAIL and type(obj) == GeneratorType:
             msg = "Can't pickle %s: attribute lookup builtins.generator failed" % GeneratorType
@@ -1720,24 +1681,10 @@
 @register(CallableProxyType)
 def save_weakproxy(pickler, obj):
     # Must do string substitution here and use %r to avoid ReferenceError.
-    logger.trace(pickler, "R2: %r" % obj)
+    logger.trace(pickler, "R2: %r" % obj, obj=obj)
     refobj = _locate_object(_proxy_helper(obj))
-<<<<<<< HEAD
-    try:
-        _t = "R2"
-        logger.trace(pickler, "%s: %s", _t, obj)
-    except ReferenceError:
-        _t = "R3"
-        logger.trace(pickler, "%s: %s", _t, sys.exc_info()[1], obj=obj)
-   #callable = bool(getattr(refobj, '__call__', None))
-    if type(obj) is CallableProxyType: callable = True
-    else: callable = False
-    pickler.save_reduce(_create_weakproxy, (refobj, callable), obj=obj)
-    logger.trace(pickler, "# %s", _t)
-=======
     pickler.save_reduce(_create_weakproxy, (refobj, callable(obj)), obj=obj)
     logger.trace(pickler, "# R2")
->>>>>>> 25a7e450
     return
 
 def _is_builtin_module(module):
@@ -1763,7 +1710,7 @@
                 pass
             else:
                 logger.trace(pickler, "M2: %s with diff", obj)
-                logger.trace(pickler, "Diff: %s", changed.keys())
+                logger.info("Diff: %s", changed.keys())
                 pickler.save_reduce(_import_module, (obj.__name__,), obj=obj,
                                     state=changed)
                 logger.trace(pickler, "# M2")
