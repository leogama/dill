# -*- coding: utf-8 -*-
#
# Author: Mike McKerns (mmckerns @caltech and @uqfoundation)
# Copyright (c) 2008-2015 California Institute of Technology.
# Copyright (c) 2016-2022 The Uncertainty Quantification Foundation.
# License: 3-clause BSD.  The full license text is available at:
#  - https://github.com/uqfoundation/dill/blob/master/LICENSE
"""
dill: a utility for serialization of python objects

Based on code written by Oren Tirosh and Armin Ronacher.
Extended to a (near) full set of the builtin types (in types module),
and coded to the pickle interface, by <mmckerns@caltech.edu>.
Initial port to python3 by Jonathan Dobson, continued by mmckerns.
Test against "all" python types (Std. Lib. CH 1-15 @ 2.7) by mmckerns.
Test against CH16+ Std. Lib. ... TBD.
"""
__all__ = ['dump','dumps','load','loads','dump_session','load_session',
           'Pickler','Unpickler','register','copy','pickle','pickles',
           'check','HIGHEST_PROTOCOL','DEFAULT_PROTOCOL','PicklingError',
           'UnpicklingError','HANDLE_FMODE','CONTENTS_FMODE','FILE_FMODE',
           'PickleError','PickleWarning','PicklingWarning','UnpicklingWarning']

import logging
log = logging.getLogger("dill")
log.addHandler(logging.StreamHandler())
def _trace(boolean):
    """print a trace through the stack when pickling; useful for debugging"""
    if boolean: log.setLevel(logging.INFO)
    else: log.setLevel(logging.WARN)
    return
import warnings

import os
import sys
diff = None
_use_diff = False
PY3 = (sys.hexversion >= 0x3000000)
# OLDER: 3.0 <= x < 3.4 *OR* x < 2.7.10  #NOTE: guessing relevant versions
OLDER = (PY3 and sys.hexversion < 0x3040000) or (sys.hexversion < 0x2070ab1)
OLD33 = (sys.hexversion < 0x3030000)
OLD37 = (sys.hexversion < 0x3070000)
OLD39 = (sys.hexversion < 0x3090000)
OLD310 = (sys.hexversion < 0x30a0000)
PY34 = (0x3040000 <= sys.hexversion < 0x3050000)
if PY3: #XXX: get types from .objtypes ?
    import builtins as __builtin__
    from pickle import _Pickler as StockPickler, Unpickler as StockUnpickler
    from _thread import LockType
    if (sys.hexversion >= 0x30200f0):
        from _thread import RLock as RLockType
    else:
        from threading import _RLock as RLockType
   #from io import IOBase
    from types import CodeType, FunctionType, MethodType, GeneratorType, \
        TracebackType, FrameType, ModuleType, BuiltinMethodType
    BufferType = memoryview #XXX: unregistered
    ClassType = type # no 'old-style' classes
    EllipsisType = type(Ellipsis)
   #FileType = IOBase
    NotImplementedType = type(NotImplemented)
    SliceType = slice
    TypeType = type # 'new-style' classes #XXX: unregistered
    XRangeType = range
    if OLD33:
        DictProxyType = type(object.__dict__)
    else:
        from types import MappingProxyType as DictProxyType
else:
    import __builtin__
    from pickle import Pickler as StockPickler, Unpickler as StockUnpickler
    from thread import LockType
    from threading import _RLock as RLockType
    from types import CodeType, FunctionType, ClassType, MethodType, \
         GeneratorType, DictProxyType, XRangeType, SliceType, TracebackType, \
         NotImplementedType, EllipsisType, FrameType, ModuleType, \
         BufferType, BuiltinMethodType, TypeType
from pickle import HIGHEST_PROTOCOL, PickleError, PicklingError, \
    UnpicklingError
try:
    from pickle import DEFAULT_PROTOCOL
except ImportError:
    DEFAULT_PROTOCOL = HIGHEST_PROTOCOL
import __main__ as _main_module
import marshal
import gc
# import zlib
import abc
from weakref import ReferenceType, ProxyType, CallableProxyType
from functools import partial
from operator import itemgetter, attrgetter
# new in python3.3
if sys.hexversion < 0x03030000:
    FileNotFoundError = IOError
if PY3 and sys.hexversion < 0x03040000:
    GENERATOR_FAIL = True
else: GENERATOR_FAIL = False
if PY3:
    import importlib.machinery
    EXTENSION_SUFFIXES = tuple(importlib.machinery.EXTENSION_SUFFIXES)
else:
    import imp
    EXTENSION_SUFFIXES = tuple(suffix
                               for (suffix, _, s_type) in imp.get_suffixes()
                               if s_type == imp.C_EXTENSION)
try:
    import ctypes
    HAS_CTYPES = True
    # if using `pypy`, pythonapi is not found
    IS_PYPY = not hasattr(ctypes, 'pythonapi')
except ImportError:
    HAS_CTYPES = False
    IS_PYPY = False
IS_PYPY2 = IS_PYPY and not PY3
NumpyUfuncType = None
NumpyDType = None
NumpyArrayType = None
try:
    if OLDER:
        raise AttributeError('find_spec not found')
    import importlib
    if not importlib.machinery.PathFinder().find_spec('numpy'):
        raise ImportError("No module named 'numpy'")
    NumpyUfuncType = True
    NumpyDType = True
    NumpyArrayType = True
except AttributeError:
    try:
        import imp
        imp.find_module('numpy')
        NumpyUfuncType = True
        NumpyDType = True
        NumpyArrayType = True
    except ImportError:
        pass
except ImportError:
    pass
def __hook__():
    global NumpyArrayType, NumpyDType, NumpyUfuncType
    from numpy import ufunc as NumpyUfuncType
    from numpy import ndarray as NumpyArrayType
    from numpy import dtype as NumpyDType
    return True
if NumpyArrayType: # then has numpy
    def ndarraysubclassinstance(obj):
        if type(obj) in (TypeType, ClassType):
            return False # all classes return False
        try: # check if is ndarray, and elif is subclass of ndarray
            cls = getattr(obj, '__class__', None)
            if cls is None: return False
            elif cls is TypeType: return False
            elif 'numpy.ndarray' not in str(getattr(cls, 'mro', int.mro)()):
                return False
        except ReferenceError: return False # handle 'R3' weakref in 3.x
        except TypeError: return False
        # anything below here is a numpy array (or subclass) instance
        __hook__() # import numpy (so the following works!!!)
        # verify that __reduce__ has not been overridden
        NumpyInstance = NumpyArrayType((0,),'int8')
        if id(obj.__reduce_ex__) == id(NumpyInstance.__reduce_ex__) and \
           id(obj.__reduce__) == id(NumpyInstance.__reduce__): return True
        return False
    def numpyufunc(obj):
        if type(obj) in (TypeType, ClassType):
            return False # all classes return False
        try: # check if is ufunc
            cls = getattr(obj, '__class__', None)
            if cls is None: return False
            elif cls is TypeType: return False
            if 'numpy.ufunc' not in str(getattr(cls, 'mro', int.mro)()):
                return False
        except ReferenceError: return False # handle 'R3' weakref in 3.x
        except TypeError: return False
        # anything below here is a numpy ufunc
        return True
    def numpydtype(obj):
        if type(obj) in (TypeType, ClassType):
            return False # all classes return False
        try: # check if is dtype
            cls = getattr(obj, '__class__', None)
            if cls is None: return False
            elif cls is TypeType: return False
            if 'numpy.dtype' not in str(getattr(obj, 'mro', int.mro)()):
                return False
        except ReferenceError: return False # handle 'R3' weakref in 3.x
        except TypeError: return False
        # anything below here is a numpy dtype
        __hook__() # import numpy (so the following works!!!)
        return type(obj) is type(NumpyDType) # handles subclasses
else:
    def ndarraysubclassinstance(obj): return False
    def numpyufunc(obj): return False
    def numpydtype(obj): return False

# make sure to add these 'hand-built' types to _typemap
if PY3:
    CellType = type((lambda x: lambda y: x)(0).__closure__[0])
else:
    CellType = type((lambda x: lambda y: x)(0).func_closure[0])
# new in python2.5
if sys.hexversion >= 0x20500f0:
    from types import GetSetDescriptorType
    if not IS_PYPY:
        from types import MemberDescriptorType
    else:
        # oddly, MemberDescriptorType is GetSetDescriptorType
        # while, member_descriptor does exist otherwise... is this a pypy bug?
        class _member(object):
            __slots__ = ['descriptor']
        MemberDescriptorType = type(_member.descriptor)
if IS_PYPY:
    WrapperDescriptorType = MethodType
    MethodDescriptorType = FunctionType
    ClassMethodDescriptorType = FunctionType
else:
    WrapperDescriptorType = type(type.__repr__)
    MethodDescriptorType = type(type.__dict__['mro'])
    ClassMethodDescriptorType = type(type.__dict__['__prepare__' if PY3 else 'mro'])

MethodWrapperType = type([].__repr__)
PartialType = type(partial(int,base=2))
SuperType = type(super(Exception, TypeError()))
ItemGetterType = type(itemgetter(0))
AttrGetterType = type(attrgetter('__repr__'))

try:
    from functools import _lru_cache_wrapper as LRUCacheType
except:
    LRUCacheType = None

if not isinstance(LRUCacheType, type):
    LRUCacheType = None

def get_file_type(*args, **kwargs):
    open = kwargs.pop("open", __builtin__.open)
    f = open(os.devnull, *args, **kwargs)
    t = type(f)
    f.close()
    return t

FileType = get_file_type('rb', buffering=0)
TextWrapperType = get_file_type('r', buffering=-1)
BufferedRandomType = get_file_type('r+b', buffering=-1)
BufferedReaderType = get_file_type('rb', buffering=-1)
BufferedWriterType = get_file_type('wb', buffering=-1)
try:
    from _pyio import open as _open
    PyTextWrapperType = get_file_type('r', buffering=-1, open=_open)
    PyBufferedRandomType = get_file_type('r+b', buffering=-1, open=_open)
    PyBufferedReaderType = get_file_type('rb', buffering=-1, open=_open)
    PyBufferedWriterType = get_file_type('wb', buffering=-1, open=_open)
except ImportError:
    PyTextWrapperType = PyBufferedRandomType = PyBufferedReaderType = PyBufferedWriterType = None
try:
    from cStringIO import StringIO, InputType, OutputType
except ImportError:
    if PY3:
        from io import BytesIO as StringIO
    else:
        from StringIO import StringIO
    InputType = OutputType = None
if not IS_PYPY2:
    from socket import socket as SocketType
    try: #FIXME: additionally calls ForkingPickler.register several times
        from multiprocessing.reduction import _reduce_socket as reduce_socket
    except ImportError:
        from multiprocessing.reduction import reduce_socket
try:
    __IPYTHON__ is True # is ipython
    ExitType = None     # IPython.core.autocall.ExitAutocall
    singletontypes = ['exit', 'quit', 'get_ipython']
except NameError:
    try: ExitType = type(exit) # apparently 'exit' can be removed
    except NameError: ExitType = None
    singletontypes = []

from collections import OrderedDict

try:
    from enum import Enum, EnumMeta
except:
    Enum = None
    EnumMeta = None

import inspect

### Shims for different versions of Python and dill
class Sentinel(object):
    """
    Create a unique sentinel object that is pickled as a constant.
    """
    def __init__(self, name, module_name=None):
        self.name = name
        if module_name is None:
            # Use the calling frame's module
            self.__module__ = inspect.currentframe().f_back.f_globals['__name__']
        else:
            self.__module__ = module_name # pragma: no cover
    def __repr__(self):
        return self.__module__ + '.' + self.name # pragma: no cover
    def __copy__(self):
        return self # pragma: no cover
    def __deepcopy__(self, memo):
        return self # pragma: no cover
    def __reduce__(self):
        return self.name
    def __reduce_ex__(self, protocol):
        return self.name

from . import _shims
from ._shims import Reduce, Getattr

### File modes
#: Pickles the file handle, preserving mode. The position of the unpickled
#: object is as for a new file handle.
HANDLE_FMODE = 0
#: Pickles the file contents, creating a new file if on load the file does
#: not exist. The position = min(pickled position, EOF) and mode is chosen
#: as such that "best" preserves behavior of the original file.
CONTENTS_FMODE = 1
#: Pickles the entire file (handle and contents), preserving mode and position.
FILE_FMODE = 2

### Shorthands (modified from python2.5/lib/pickle.py)
def copy(obj, *args, **kwds):
    """
    Use pickling to 'copy' an object (i.e. `loads(dumps(obj))`).

    See :func:`dumps` and :func:`loads` for keyword arguments.
    """
    ignore = kwds.pop('ignore', Unpickler.settings['ignore'])
    return loads(dumps(obj, *args, **kwds), ignore=ignore)

def dump(obj, file, protocol=None, byref=None, fmode=None, recurse=None, **kwds):#, strictio=None):
    """
    Pickle an object to a file.

    See :func:`dumps` for keyword arguments.
    """
    from .settings import settings
    protocol = settings['protocol'] if protocol is None else int(protocol)
    _kwds = kwds.copy()
    _kwds.update(dict(byref=byref, fmode=fmode, recurse=recurse))
    Pickler(file, protocol, **_kwds).dump(obj)
    return

def dumps(obj, protocol=None, byref=None, fmode=None, recurse=None, **kwds):#, strictio=None):
    """
    Pickle an object to a string.

    *protocol* is the pickler protocol, as defined for Python *pickle*.

    If *byref=True*, then dill behaves a lot more like pickle as certain
    objects (like modules) are pickled by reference as opposed to attempting
    to pickle the object itself.

    If *recurse=True*, then objects referred to in the global dictionary
    are recursively traced and pickled, instead of the default behavior
    of attempting to store the entire global dictionary. This is needed for
    functions defined via *exec()*.

    *fmode* (:const:`HANDLE_FMODE`, :const:`CONTENTS_FMODE`,
    or :const:`FILE_FMODE`) indicates how file handles will be pickled.
    For example, when pickling a data file handle for transfer to a remote
    compute service, *FILE_FMODE* will include the file contents in the
    pickle and cursor position so that a remote method can operate
    transparently on an object with an open file handle.

    Default values for keyword arguments can be set in :mod:`dill.settings`.
    """
    file = StringIO()
    dump(obj, file, protocol, byref, fmode, recurse, **kwds)#, strictio)
    return file.getvalue()

def load(file, ignore=None, **kwds):
    """
    Unpickle an object from a file.

    See :func:`loads` for keyword arguments.
    """
    return Unpickler(file, ignore=ignore, **kwds).load()

def loads(str, ignore=None, **kwds):
    """
    Unpickle an object from a string.

    If *ignore=False* then objects whose class is defined in the module
    *__main__* are updated to reference the existing class in *__main__*,
    otherwise they are left to refer to the reconstructed type, which may
    be different.

    Default values for keyword arguments can be set in :mod:`dill.settings`.
    """
    file = StringIO(str)
    return load(file, ignore, **kwds)

# def dumpzs(obj, protocol=None):
#     """pickle an object to a compressed string"""
#     return zlib.compress(dumps(obj, protocol))

# def loadzs(str):
#     """unpickle an object from a compressed string"""
#     return loads(zlib.decompress(str))

### End: Shorthands ###

### Pickle the Interpreter Session
SESSION_IMPORTED_AS_TYPES = (ModuleType, ClassType, TypeType, Exception,
                             FunctionType, MethodType, BuiltinMethodType)

def _module_map():
    """get map of imported modules"""
    from collections import defaultdict, namedtuple
    modmap = namedtuple('Modmap', ['by_name', 'by_id', 'top_level'])
    modmap = modmap(defaultdict(list), defaultdict(list), {})
    items = 'items' if PY3 else 'iteritems'
    for modname, module in getattr(sys.modules, items)():
        if not isinstance(module, ModuleType):
            continue
        if '.' not in modname:
            modmap.top_level[id(module)] = modname
        for objname, modobj in module.__dict__.items():
            modmap.by_name[objname].append((modobj, modname))
            modmap.by_id[id(modobj)].append((modobj, objname, modname))
    return modmap

def _lookup_module(modmap, name, obj, main_module):
    """lookup name or id of obj if module is imported"""
    for modobj, modname in modmap.by_name[name]:
        if modobj is obj and sys.modules[modname] is not main_module:
            return modname, name
    if isinstance(obj, SESSION_IMPORTED_AS_TYPES):
        for modobj, objname, modname in modmap.by_id[id(obj)]:
            if sys.modules[modname] is not main_module:
                return modname, objname
    return None, None

def _stash_modules(main_module):
    modmap = _module_map()
    newmod = ModuleType(main_module.__name__)

    imported = []
    imported_as = []
    imported_top_level = []  # keep separeted for backwards compatibility
    original = {}
    items = 'items' if PY3 else 'iteritems'
    for name, obj in getattr(main_module.__dict__, items)():
        if obj is main_module:
            original[name] = newmod  # self-reference
            continue

        # Avoid incorrectly matching a singleton value in another package (ex.: __doc__).
        if any(obj is singleton for singleton in (None, False, True)) or \
                isinstance(obj, ModuleType) and _is_builtin_module(obj):  # always saved by ref
            original[name] = obj
            continue

        source_module, objname = _lookup_module(modmap, name, obj, main_module)
        if source_module:
            if objname == name:
                imported.append((source_module, name))
            else:
                imported_as.append((source_module, objname, name))
        else:
            try:
                imported_top_level.append((modmap.top_level[id(obj)], name))
            except KeyError:
                original[name] = obj

    if len(original) < len(main_module.__dict__):
        newmod.__dict__.update(original)
        newmod.__dill_imported = imported
        newmod.__dill_imported_as = imported_as
        newmod.__dill_imported_top_level = imported_top_level
        return newmod
    else:
        return main_module

def _restore_modules(unpickler, main_module):
    try:
        for modname, name in main_module.__dict__.pop('__dill_imported'):
            main_module.__dict__[name] = unpickler.find_class(modname, name)
        for modname, objname, name in main_module.__dict__.pop('__dill_imported_as'):
            main_module.__dict__[name] = unpickler.find_class(modname, objname)
        for modname, name in main_module.__dict__.pop('__dill_imported_top_level'):
            main_module.__dict__[name] = __import__(modname)
    except KeyError:
        pass

#NOTE: 06/03/15 renamed main_module to main
def dump_session(filename='/tmp/session.pkl', main=None, byref=False, **kwds):
    """pickle the current state of __main__ to a file"""
    from .settings import settings
    protocol = settings['protocol']
    if main is None: main = _main_module
    if hasattr(filename, 'write'):
        f = filename
    else:
        f = open(filename, 'wb')
    try:
        pickler = Pickler(f, protocol, **kwds)
        pickler._original_main = main
        if byref:
            main = _stash_modules(main)
        pickler._main = main     #FIXME: dill.settings are disabled
        pickler._byref = False   # disable pickling by name reference
        pickler._recurse = False # disable pickling recursion for globals
        pickler._session = True  # is best indicator of when pickling a session
        pickler._first_pass = True
        pickler._main_modified = main is not pickler._original_main
        pickler.dump(main)
    finally:
        if f is not filename:  # If newly opened file
            f.close()
    return

def load_session(filename='/tmp/session.pkl', main=None, **kwds):
    """update the __main__ module with the state from the session file"""
    if main is None: main = _main_module
    if hasattr(filename, 'read'):
        f = filename
    else:
        f = open(filename, 'rb')
    try: #FIXME: dill.settings are disabled
        unpickler = Unpickler(f, **kwds)
        unpickler._main = main
        unpickler._session = True
        module = unpickler.load()
        unpickler._session = False
        main.__dict__.update(module.__dict__)
        _restore_modules(unpickler, main)
    finally:
        if f is not filename:  # If newly opened file
            f.close()
    return

### End: Pickle the Interpreter

class MetaCatchingDict(dict):
    def get(self, key, default=None):
        try:
            return self[key]
        except KeyError:
            return default

    def __missing__(self, key):
        if issubclass(key, type):
            return save_type
        else:
            raise KeyError()

class PickleWarning(Warning, PickleError):
    pass

class PicklingWarning(PickleWarning, PicklingError):
    pass

class UnpicklingWarning(PickleWarning, UnpicklingError):
    pass

### Extend the Picklers
class Pickler(StockPickler):
    """python's Pickler extended to interpreter sessions"""
    dispatch = MetaCatchingDict(StockPickler.dispatch.copy())
    _session = False
    from .settings import settings

    def __init__(self, *args, **kwds):
        settings = Pickler.settings
        _byref = kwds.pop('byref', None)
       #_strictio = kwds.pop('strictio', None)
        _fmode = kwds.pop('fmode', None)
        _recurse = kwds.pop('recurse', None)
        StockPickler.__init__(self, *args, **kwds)
        self._main = _main_module
        self._diff_cache = {}
        self._byref = settings['byref'] if _byref is None else _byref
        self._strictio = False #_strictio
        self._fmode = settings['fmode'] if _fmode is None else _fmode
        self._recurse = settings['recurse'] if _recurse is None else _recurse
        from collections import OrderedDict
        self._postproc = OrderedDict()

    def dump(self, obj): #NOTE: if settings change, need to update attributes
        # register if the object is a numpy ufunc
        # thanks to Paul Kienzle for pointing out ufuncs didn't pickle
        if NumpyUfuncType and numpyufunc(obj):
            @register(type(obj))
            def save_numpy_ufunc(pickler, obj):
                log.info("Nu: %s" % obj)
                name = getattr(obj, '__qualname__', getattr(obj, '__name__', None))
                StockPickler.save_global(pickler, obj, name=name)
                log.info("# Nu")
                return
            # NOTE: the above 'save' performs like:
            #   import copy_reg
            #   def udump(f): return f.__name__
            #   def uload(name): return getattr(numpy, name)
            #   copy_reg.pickle(NumpyUfuncType, udump, uload)
        # register if the object is a numpy dtype
        if NumpyDType and numpydtype(obj):
            @register(type(obj))
            def save_numpy_dtype(pickler, obj):
                log.info("Dt: %s" % obj)
                pickler.save_reduce(_create_dtypemeta, (obj.type,), obj=obj)
                log.info("# Dt")
                return
            # NOTE: the above 'save' performs like:
            #   import copy_reg
            #   def uload(name): return type(NumpyDType(name))
            #   def udump(f): return uload, (f.type,)
            #   copy_reg.pickle(NumpyDTypeType, udump, uload)
        # register if the object is a subclassed numpy array instance
        if NumpyArrayType and ndarraysubclassinstance(obj):
            @register(type(obj))
            def save_numpy_array(pickler, obj):
                log.info("Nu: (%s, %s)" % (obj.shape,obj.dtype))
                npdict = getattr(obj, '__dict__', None)
                f, args, state = obj.__reduce__()
                pickler.save_reduce(_create_array, (f,args,state,npdict), obj=obj)
                log.info("# Nu")
                return
        # end hack
        if GENERATOR_FAIL and type(obj) == GeneratorType:
            msg = "Can't pickle %s: attribute lookup builtins.generator failed" % GeneratorType
            raise PicklingError(msg)
        else:
            StockPickler.dump(self, obj)
        return
    dump.__doc__ = StockPickler.dump.__doc__
    pass

class Unpickler(StockUnpickler):
    """python's Unpickler extended to interpreter sessions and more types"""
    from .settings import settings
    _session = False

    def find_class(self, module, name):
        if (module, name) == ('__builtin__', '__main__'):
            return self._main.__dict__ #XXX: above set w/save_module_dict
        elif (module, name) == ('__builtin__', 'NoneType'):
            return type(None) #XXX: special case: NoneType missing
        if module == 'dill.dill': module = 'dill._dill'
        return StockUnpickler.find_class(self, module, name)

    def __init__(self, *args, **kwds):
        settings = Pickler.settings
        _ignore = kwds.pop('ignore', None)
        StockUnpickler.__init__(self, *args, **kwds)
        self._main = _main_module
        self._ignore = settings['ignore'] if _ignore is None else _ignore

    def load(self): #NOTE: if settings change, need to update attributes
        obj = StockUnpickler.load(self)
        if type(obj).__module__ == getattr(_main_module, '__name__', '__main__'):
            if not self._ignore:
                # point obj class to main
                try: obj.__class__ = getattr(self._main, type(obj).__name__)
                except (AttributeError,TypeError): pass # defined in a file
       #_main_module.__dict__.update(obj.__dict__) #XXX: should update globals ?
        return obj
    load.__doc__ = StockUnpickler.load.__doc__
    pass

'''
def dispatch_table():
    """get the dispatch table of registered types"""
    return Pickler.dispatch
'''

pickle_dispatch_copy = StockPickler.dispatch.copy()

def pickle(t, func):
    """expose dispatch table for user-created extensions"""
    Pickler.dispatch[t] = func
    return

def register(t):
    """register type to Pickler's dispatch table """
    def proxy(func):
        Pickler.dispatch[t] = func
        return func
    return proxy

def _revert_extension():
    """drop dill-registered types from pickle's dispatch table"""
    for type, func in list(StockPickler.dispatch.items()):
        if func.__module__ == __name__:
            del StockPickler.dispatch[type]
            if type in pickle_dispatch_copy:
                StockPickler.dispatch[type] = pickle_dispatch_copy[type]

def use_diff(on=True):
    """
    Reduces size of pickles by only including object which have changed.

    Decreases pickle size but increases CPU time needed.
    Also helps avoid some unpicklable objects.
    MUST be called at start of script, otherwise changes will not be recorded.
    """
    global _use_diff, diff
    _use_diff = on
    if _use_diff and diff is None:
        try:
            from . import diff as d
        except:
            import diff as d
        diff = d

def _create_typemap():
    import types
    if PY3:
        d = dict(list(__builtin__.__dict__.items()) + \
                 list(types.__dict__.items())).items()
        builtin = 'builtins'
    else:
        d = types.__dict__.iteritems()
        builtin = '__builtin__'
    for key, value in d:
        if getattr(value, '__module__', None) == builtin \
        and type(value) is type:
            yield key, value
    return
_reverse_typemap = dict(_create_typemap())
_reverse_typemap.update({
    'CellType': CellType,
    'MethodWrapperType': MethodWrapperType,
    'PartialType': PartialType,
    'SuperType': SuperType,
    'ItemGetterType': ItemGetterType,
    'AttrGetterType': AttrGetterType,
    'FileType': FileType,
    'BufferedRandomType': BufferedRandomType,
    'BufferedReaderType': BufferedReaderType,
    'BufferedWriterType': BufferedWriterType,
    'TextWrapperType': TextWrapperType,
    'PyBufferedRandomType': PyBufferedRandomType,
    'PyBufferedReaderType': PyBufferedReaderType,
    'PyBufferedWriterType': PyBufferedWriterType,
    'PyTextWrapperType': PyTextWrapperType,
})
if ExitType:
    _reverse_typemap['ExitType'] = ExitType
if InputType:
    _reverse_typemap['InputType'] = InputType
    _reverse_typemap['OutputType'] = OutputType
if not IS_PYPY:
    _reverse_typemap['WrapperDescriptorType'] = WrapperDescriptorType
    _reverse_typemap['MethodDescriptorType'] = MethodDescriptorType
    _reverse_typemap['ClassMethodDescriptorType'] = ClassMethodDescriptorType
else:
    _reverse_typemap['MemberDescriptorType'] = MemberDescriptorType
if PY3:
    _typemap = dict((v, k) for k, v in _reverse_typemap.items())
else:
    _typemap = dict((v, k) for k, v in _reverse_typemap.iteritems())

def _unmarshal(string):
    return marshal.loads(string)

def _load_type(name):
    return _reverse_typemap[name]

def _create_type(typeobj, *args):
    return typeobj(*args)

def _create_function(fcode, fglobals, fname=None, fdefaults=None,
                     fclosure=None, fdict=None, fkwdefaults=None):
    # same as FunctionType, but enable passing __dict__ to new function,
    # __dict__ is the storehouse for attributes added after function creation
    func = FunctionType(fcode, fglobals or dict(), fname, fdefaults, fclosure)
    if fdict is not None:
        func.__dict__.update(fdict) #XXX: better copy? option to copy?
    if fkwdefaults is not None:
        func.__kwdefaults__ = fkwdefaults
    # 'recurse' only stores referenced modules/objects in fglobals,
    # thus we need to make sure that we have __builtins__ as well
    if "__builtins__" not in func.__globals__:
        func.__globals__["__builtins__"] = globals()["__builtins__"]
    # assert id(fglobals) == id(func.__globals__)
    return func

def _create_code(*args):
    if PY3 and hasattr(args[-3], 'encode'): #FIXME: from PY2 fails (optcode)
        args = list(args)
        if len(args) == 20:
            args[-3] = args[-3].encode() # co_exceptiontable
            args[-6] = args[-6].encode() # co_lnotab
            args[-14] = args[-14].encode() # co_code
            if args[-4] is not None:
                args[-4] = args[-4].encode() # co_columntable
            if args[-5] is not None:
                args[-5] = args[-5].encode() # co_endlinetable
        else:
            args[-3] = args[-3].encode() # co_lnotab
            args[-10] = args[-10].encode() # co_code
    if hasattr(CodeType, 'co_exceptiontable'):
        if len(args) == 20: return CodeType(*args)
        elif len(args) == 16:
            argz = (None, None, b'')
            argz = args[:-4] + args[-5:-4] + args[-4:-2] + argz + args[-2:]
            return CodeType(*argz)
        elif len(args) == 15:
            argz = args[1:-4] + args[-5:-4] + args[-4:-2] + argz + args[-2:]
            return CodeType(args[0], 0, *argz)
        argz = args[1:-4] + args[-5:-4] + args[-4:-2] + argz + args[-2:]
        return CodeType(args[0], 0, 0, *argz)
    elif hasattr(CodeType, 'co_posonlyargcount'):
        if len(args) == 20:
            return CodeType(*(args[:12] + args[13:15] + args[18:]))
        elif len(args) == 16: return CodeType(*args)
        elif len(args) == 15: return CodeType(args[0], 0, *args[1:])
        return CodeType(args[0], 0, 0, *args[1:])
    elif hasattr(CodeType, 'co_kwonlyargcount'):
        if len(args) == 20:
            return CodeType(*(args[:1] + args[2:12] + args[13:15] + args[18:]))
        elif len(args) == 16: return CodeType(args[0], *args[2:])
        elif len(args) == 15: return CodeType(*args)
        return CodeType(args[0], 0, *args[1:])
    if len(args) == 20:
        return CodeType(*(args[:1] + args[3:12] + args[13:15] + args[18:]))
    elif len(args) == 16: return CodeType(args[0], *args[3:])
    elif len(args) == 15: return CodeType(args[0], *args[2:])
    return CodeType(*args)

def _create_ftype(ftypeobj, func, args, kwds):
    if kwds is None:
        kwds = {}
    if args is None:
        args = ()
    return ftypeobj(func, *args, **kwds)

def _create_lock(locked, *args): #XXX: ignores 'blocking'
    from threading import Lock
    lock = Lock()
    if locked:
        if not lock.acquire(False):
            raise UnpicklingError("Cannot acquire lock")
    return lock

def _create_rlock(count, owner, *args): #XXX: ignores 'blocking'
    lock = RLockType()
    if owner is not None:
        lock._acquire_restore((count, owner))
    if owner and not lock._is_owned():
        raise UnpicklingError("Cannot acquire lock")
    return lock

# thanks to matsjoyce for adding all the different file modes
def _create_filehandle(name, mode, position, closed, open, strictio, fmode, fdata): # buffering=0
    # only pickles the handle, not the file contents... good? or StringIO(data)?
    # (for file contents see: http://effbot.org/librarybook/copy-reg.htm)
    # NOTE: handle special cases first (are there more special cases?)
    names = {'<stdin>':sys.__stdin__, '<stdout>':sys.__stdout__,
             '<stderr>':sys.__stderr__} #XXX: better fileno=(0,1,2) ?
    if name in list(names.keys()):
        f = names[name] #XXX: safer "f=sys.stdin"
    elif name == '<tmpfile>':
        f = os.tmpfile()
    elif name == '<fdopen>':
        import tempfile
        f = tempfile.TemporaryFile(mode)
    else:
        # treat x mode as w mode
        if "x" in mode and sys.hexversion < 0x03030000:
            raise ValueError("invalid mode: '%s'" % mode)
        try:
            exists = os.path.exists(name)
        except:
            exists = False
        if not exists:
            if strictio:
                raise FileNotFoundError("[Errno 2] No such file or directory: '%s'" % name)
            elif "r" in mode and fmode != FILE_FMODE:
                name = '<fdopen>' # or os.devnull?
            current_size = 0 # or maintain position?
        else:
            current_size = os.path.getsize(name)

        if position > current_size:
            if strictio:
                raise ValueError("invalid buffer size")
            elif fmode == CONTENTS_FMODE:
                position = current_size
        # try to open the file by name
        # NOTE: has different fileno
        try:
            #FIXME: missing: *buffering*, encoding, softspace
            if fmode == FILE_FMODE:
                f = open(name, mode if "w" in mode else "w")
                f.write(fdata)
                if "w" not in mode:
                    f.close()
                    f = open(name, mode)
            elif name == '<fdopen>': # file did not exist
                import tempfile
                f = tempfile.TemporaryFile(mode)
            elif fmode == CONTENTS_FMODE \
               and ("w" in mode or "x" in mode):
                # stop truncation when opening
                flags = os.O_CREAT
                if "+" in mode:
                    flags |= os.O_RDWR
                else:
                    flags |= os.O_WRONLY
                f = os.fdopen(os.open(name, flags), mode)
                # set name to the correct value
                if PY3:
                    r = getattr(f, "buffer", f)
                    r = getattr(r, "raw", r)
                    r.name = name
                else:
                    if not HAS_CTYPES:
                        raise ImportError("No module named 'ctypes'")
                    class FILE(ctypes.Structure):
                        _fields_ = [("refcount", ctypes.c_long),
                                    ("type_obj", ctypes.py_object),
                                    ("file_pointer", ctypes.c_voidp),
                                    ("name", ctypes.py_object)]

                    class PyObject(ctypes.Structure):
                        _fields_ = [
                            ("ob_refcnt", ctypes.c_int),
                            ("ob_type", ctypes.py_object)
                            ]
                    #FIXME: CONTENTS_FMODE fails for pypy due to issue #1233
                    #       https://bitbucket.org/pypy/pypy/issues/1233
                    ctypes.cast(id(f), ctypes.POINTER(FILE)).contents.name = name
                    ctypes.cast(id(name), ctypes.POINTER(PyObject)).contents.ob_refcnt += 1
                assert f.name == name
            else:
                f = open(name, mode)
        except (IOError, FileNotFoundError):
            err = sys.exc_info()[1]
            raise UnpicklingError(err)
    if closed:
        f.close()
    elif position >= 0 and fmode != HANDLE_FMODE:
        f.seek(position)
    return f

def _create_stringi(value, position, closed):
    f = StringIO(value)
    if closed: f.close()
    else: f.seek(position)
    return f

def _create_stringo(value, position, closed):
    f = StringIO()
    if closed: f.close()
    else:
       f.write(value)
       f.seek(position)
    return f

class _itemgetter_helper(object):
    def __init__(self):
        self.items = []
    def __getitem__(self, item):
        self.items.append(item)
        return

class _attrgetter_helper(object):
    def __init__(self, attrs, index=None):
        self.attrs = attrs
        self.index = index
    def __getattribute__(self, attr):
        attrs = object.__getattribute__(self, "attrs")
        index = object.__getattribute__(self, "index")
        if index is None:
            index = len(attrs)
            attrs.append(attr)
        else:
            attrs[index] = ".".join([attrs[index], attr])
        return type(self)(attrs, index)

class _dictproxy_helper(dict):
   def __ror__(self, a):
        return a

_dictproxy_helper_instance = _dictproxy_helper()

__d = {}
try:
    # In CPython 3.9 and later, this trick can be used to exploit the
    # implementation of the __or__ function of MappingProxyType to get the true
    # mapping referenced by the proxy. It may work for other implementations,
    # but is not guaranteed.
    MAPPING_PROXY_TRICK = __d is (DictProxyType(__d) | _dictproxy_helper_instance)
except:
    MAPPING_PROXY_TRICK = False
del __d

# _CELL_REF and _CELL_EMPTY are used to stay compatible with versions of dill
# whose _create_cell functions do not have a default value.
# _CELL_REF can be safely removed entirely (replaced by empty tuples for calls
# to _create_cell) once breaking changes are allowed.
_CELL_REF = None
_CELL_EMPTY = Sentinel('_CELL_EMPTY')

if PY3:
    def _create_cell(contents=None):
        if contents is not _CELL_EMPTY:
            value = contents
        return (lambda: value).__closure__[0]

else:
    def _create_cell(contents=None):
        if contents is not _CELL_EMPTY:
            value = contents
        return (lambda: value).func_closure[0]


def _create_weakref(obj, *args):
    from weakref import ref
    if obj is None: # it's dead
        if PY3:
            from collections import UserDict
        else:
            from UserDict import UserDict
        return ref(UserDict(), *args)
    return ref(obj, *args)

def _create_weakproxy(obj, callable=False, *args):
    from weakref import proxy
    if obj is None: # it's dead
        if callable: return proxy(lambda x:x, *args)
        if PY3:
            from collections import UserDict
        else:
            from UserDict import UserDict
        return proxy(UserDict(), *args)
    return proxy(obj, *args)

def _eval_repr(repr_str):
    return eval(repr_str)

def _create_array(f, args, state, npdict=None):
   #array = numpy.core.multiarray._reconstruct(*args)
    array = f(*args)
    array.__setstate__(state)
    if npdict is not None: # we also have saved state in __dict__
        array.__dict__.update(npdict)
    return array

def _create_dtypemeta(scalar_type):
    if NumpyDType is True: __hook__() # a bit hacky I think
    if scalar_type is None:
        return NumpyDType
    return type(NumpyDType(scalar_type))

if OLD37:
    def _create_namedtuple(name, fieldnames, modulename, defaults=None):
        class_ = _import_module(modulename + '.' + name, safe=True)
        if class_ is not None:
            return class_
        import collections
        t = collections.namedtuple(name, fieldnames)
        t.__module__ = modulename
        return t
else:
    def _create_namedtuple(name, fieldnames, modulename, defaults=None):
        class_ = _import_module(modulename + '.' + name, safe=True)
        if class_ is not None:
            return class_
        import collections
        t = collections.namedtuple(name, fieldnames, defaults=defaults, module=modulename)
        return t

def _getattr(objclass, name, repr_str):
    # hack to grab the reference directly
    try: #XXX: works only for __builtin__ ?
        attr = repr_str.split("'")[3]
        return eval(attr+'.__dict__["'+name+'"]')
    except:
        try:
            attr = objclass.__dict__
            if type(attr) is DictProxyType:
                attr = attr[name]
            else:
                attr = getattr(objclass,name)
        except:
            attr = getattr(objclass,name)
        return attr

def _get_attr(self, name):
    # stop recursive pickling
    return getattr(self, name, None) or getattr(__builtin__, name)

def _dict_from_dictproxy(dictproxy):
    # Deprecated. Use _get_typedict_type instead.
    _dict = dictproxy.copy() # convert dictproxy to dict
    _dict.pop('__dict__', None)
    _dict.pop('__weakref__', None)
    _dict.pop('__prepare__', None)
    return _dict

def _import_module(import_name, safe=False):
    try:
        if '.' in import_name:
            items = import_name.split('.')
            module = '.'.join(items[:-1])
            obj = items[-1]
        else:
            return __import__(import_name)
        return getattr(__import__(module, None, None, [obj]), obj)
    except (ImportError, AttributeError):
        if safe:
            return None
        raise

<<<<<<< HEAD
# https://github.com/python/cpython/blob/a8912a0f8d9eba6d502c37d522221f9933e976db/Lib/pickle.py#L322-L333
def _getattribute(obj, name):
    for subpath in name.split('.'):
        if subpath == '<locals>':
            raise AttributeError("Can't get local attribute {!r} on {!r}"
                                 .format(name, obj))
        try:
            parent = obj
            obj = getattr(obj, subpath)
        except AttributeError:
            raise AttributeError("Can't get attribute {!r} on {!r}"
                                 .format(name, obj))
    return obj, parent

def _locate_function(obj, session=False):
    module_name = getattr(obj, '__module__', None)
    if module_name in ['__main__', None]: # and session:
        return False
    if hasattr(obj, '__qualname__'):
        module = _import_module(module_name, safe=True)
        try:
            found, _ = _getattribute(module, obj.__qualname__)
            return found is obj
        except:
            return False
    else:
        found = _import_module(module_name + '.' + obj.__name__, safe=True)
        return found is obj

=======
def _locate_function(obj, pickler=None):
    if obj.__module__ in ['__main__', None] or \
            pickler and is_dill(pickler, child=False) and pickler._session and obj.__module__ == pickler._main.__name__:
        return False

    found = _import_module(obj.__module__ + '.' + obj.__name__, safe=True)
    return found is obj
>>>>>>> df6ab368

def _setitems(dest, source):
    for k, v in source.items():
        dest[k] = v

def _setitems(dest, source):
    for k, v in source.items():
        dest[k] = v


def _save_with_postproc(pickler, reduction, is_pickler_dill=None, obj=Getattr.NO_DEFAULT, postproc_list=None):
    if obj is Getattr.NO_DEFAULT:
        obj = Reduce(reduction) # pragma: no cover

    if is_pickler_dill is None:
        is_pickler_dill = is_dill(pickler, child=True)
    if is_pickler_dill:
        # assert id(obj) not in pickler._postproc, str(obj) + ' already pushed on stack!'
        # if not hasattr(pickler, 'x'): pickler.x = 0
        # print(pickler.x*' ', 'push', obj, id(obj), pickler._recurse)
        # pickler.x += 1
        if postproc_list is None:
            postproc_list = []

        # Recursive object not supported. Default to a global instead.
        if id(obj) in pickler._postproc:
            name = '%s.%s ' % (obj.__module__, getattr(obj, '__qualname__', obj.__name__)) if hasattr(obj, '__module__') else ''
            warnings.warn('Cannot pickle %r: %shas recursive self-references that trigger a RecursionError.' % (obj, name), PicklingWarning)
            pickler.save_global(obj)
            return
        pickler._postproc[id(obj)] = postproc_list

    # TODO: Use state_setter in Python 3.8 to allow for faster cPickle implementations
    pickler.save_reduce(*reduction, obj=obj)

    if is_pickler_dill:
        # pickler.x -= 1
        # print(pickler.x*' ', 'pop', obj, id(obj))
        postproc = pickler._postproc.pop(id(obj))
        # assert postproc_list == postproc, 'Stack tampered!'
        for reduction in reversed(postproc):
            if reduction[0] is _setitems:
                # use the internal machinery of pickle.py to speedup when
                # updating a dictionary in postproc
                dest, source = reduction[1]
                if source:
                    pickler.write(pickler.get(pickler.memo[id(dest)][0]))
                    pickler._batch_setitems(iter(source.items()))
                else:
                    # Updating with an empty dictionary. Same as doing nothing.
                    continue
            else:
                pickler.save_reduce(*reduction)
            # pop None created by calling preprocessing step off stack
            if PY3:
                pickler.write(bytes('0', 'UTF-8'))
            else:
                pickler.write('0')

#@register(CodeType)
#def save_code(pickler, obj):
#    log.info("Co: %s" % obj)
#    pickler.save_reduce(_unmarshal, (marshal.dumps(obj),), obj=obj)
#    log.info("# Co")
#    return

# The following function is based on 'save_codeobject' from 'cloudpickle'
# Copyright (c) 2012, Regents of the University of California.
# Copyright (c) 2009 `PiCloud, Inc. <http://www.picloud.com>`_.
# License: https://github.com/cloudpipe/cloudpickle/blob/master/LICENSE
@register(CodeType)
def save_code(pickler, obj):
    log.info("Co: %s" % obj)
    if PY3:
        if hasattr(obj, "co_exceptiontable"):
            args = (
                obj.co_argcount, obj.co_posonlyargcount,
                obj.co_kwonlyargcount, obj.co_nlocals, obj.co_stacksize,
                obj.co_flags, obj.co_code, obj.co_consts, obj.co_names,
                obj.co_varnames, obj.co_filename, obj.co_name, obj.co_qualname,
                obj.co_firstlineno, obj.co_lnotab, obj.co_endlinetable,
                obj.co_columntable, obj.co_exceptiontable, obj.co_freevars,
                obj.co_cellvars
        )
        elif hasattr(obj, "co_posonlyargcount"):
            args = (
                obj.co_argcount, obj.co_posonlyargcount,
                obj.co_kwonlyargcount, obj.co_nlocals, obj.co_stacksize,
                obj.co_flags, obj.co_code, obj.co_consts, obj.co_names,
                obj.co_varnames, obj.co_filename, obj.co_name,
                obj.co_firstlineno, obj.co_lnotab, obj.co_freevars,
                obj.co_cellvars
        )
        else:
            args = (
                obj.co_argcount, obj.co_kwonlyargcount, obj.co_nlocals,
                obj.co_stacksize, obj.co_flags, obj.co_code, obj.co_consts,
                obj.co_names, obj.co_varnames, obj.co_filename,
                obj.co_name, obj.co_firstlineno, obj.co_lnotab,
                obj.co_freevars, obj.co_cellvars
        )
    else:
        args = (
            obj.co_argcount, obj.co_nlocals, obj.co_stacksize, obj.co_flags,
            obj.co_code, obj.co_consts, obj.co_names, obj.co_varnames,
            obj.co_filename, obj.co_name, obj.co_firstlineno, obj.co_lnotab,
            obj.co_freevars, obj.co_cellvars
        )

    pickler.save_reduce(_create_code, args, obj=obj)
    log.info("# Co")
    return

@register(dict)
def save_module_dict(pickler, obj):
    if is_dill(pickler, child=False) and obj == pickler._main.__dict__ and \
            not (pickler._session and pickler._first_pass):
        log.info("D1: <dict%s" % str(obj.__repr__).split('dict')[-1]) # obj
        if PY3:
            pickler.write(bytes('c__builtin__\n__main__\n', 'UTF-8'))
        else:
            pickler.write('c__builtin__\n__main__\n')
        log.info("# D1")
    elif (not is_dill(pickler, child=False)) and (obj == _main_module.__dict__):
        log.info("D3: <dict%s" % str(obj.__repr__).split('dict')[-1]) # obj
        if PY3:
            pickler.write(bytes('c__main__\n__dict__\n', 'UTF-8'))
        else:
            pickler.write('c__main__\n__dict__\n')   #XXX: works in general?
        log.info("# D3")
    elif '__name__' in obj and obj != _main_module.__dict__ \
    and type(obj['__name__']) is str \
    and obj is getattr(_import_module(obj['__name__'],True), '__dict__', None):
        log.info("D4: <dict%s" % str(obj.__repr__).split('dict')[-1]) # obj
        if PY3:
            pickler.write(bytes('c%s\n__dict__\n' % obj['__name__'], 'UTF-8'))
        else:
            pickler.write('c%s\n__dict__\n' % obj['__name__'])
        log.info("# D4")
    else:
        log.info("D2: <dict%s" % str(obj.__repr__).split('dict')[-1]) # obj
        if is_dill(pickler, child=False) and pickler._session:
            # we only care about session the first pass thru
            pickler._first_pass = False
        StockPickler.save_dict(pickler, obj)
        log.info("# D2")
    return


if not OLD310 and MAPPING_PROXY_TRICK:
    def save_dict_view(dicttype):
        def save_dict_view_for_function(func):
            def _save_dict_view(pickler, obj):
                log.info("Dkvi: <%s>" % (obj,))
                mapping = obj.mapping | _dictproxy_helper_instance
                pickler.save_reduce(func, (mapping,), obj=obj)
                log.info("# Dkvi")
            return _save_dict_view
        return [
            (funcname, save_dict_view_for_function(getattr(dicttype, funcname)))
            for funcname in ('keys', 'values', 'items')
        ]
else:
    # The following functions are based on 'cloudpickle'
    # https://github.com/cloudpipe/cloudpickle/blob/5d89947288a18029672596a4d719093cc6d5a412/cloudpickle/cloudpickle.py#L922-L940
    # Copyright (c) 2012, Regents of the University of California.
    # Copyright (c) 2009 `PiCloud, Inc. <http://www.picloud.com>`_.
    # License: https://github.com/cloudpipe/cloudpickle/blob/master/LICENSE
    def save_dict_view(dicttype):
        def save_dict_keys(pickler, obj):
            log.info("Dk: <%s>" % (obj,))
            dict_constructor = _shims.Reduce(dicttype.fromkeys, (list(obj),))
            pickler.save_reduce(dicttype.keys, (dict_constructor,), obj=obj)
            log.info("# Dk")

        def save_dict_values(pickler, obj):
            log.info("Dv: <%s>" % (obj,))
            dict_constructor = _shims.Reduce(dicttype, (enumerate(obj),))
            pickler.save_reduce(dicttype.values, (dict_constructor,), obj=obj)
            log.info("# Dv")

        def save_dict_items(pickler, obj):
            log.info("Di: <%s>" % (obj,))
            pickler.save_reduce(dicttype.items, (dicttype(obj),), obj=obj)
            log.info("# Di")

        return (
            ('keys', save_dict_keys),
            ('values', save_dict_values),
            ('items', save_dict_items)
        )

for __dicttype in (
      dict,
      OrderedDict
):
    __obj = __dicttype()
    for __funcname, __savefunc in save_dict_view(__dicttype):
        __tview = type(getattr(__obj, __funcname)())
        if __tview not in Pickler.dispatch:
            Pickler.dispatch[__tview] = __savefunc
del __dicttype, __obj, __funcname, __tview, __savefunc


@register(ClassType)
def save_classobj(pickler, obj): #FIXME: enable pickler._byref
    if not _locate_function(obj, pickler):
        log.info("C1: %s" % obj)
        pickler.save_reduce(ClassType, (obj.__name__, obj.__bases__,
                                        obj.__dict__), obj=obj)
                                       #XXX: or obj.__dict__.copy()), obj=obj) ?
        log.info("# C1")
    else:
        log.info("C2: %s" % obj)
        name = getattr(obj, '__qualname__', getattr(obj, '__name__', None))
        StockPickler.save_global(pickler, obj, name=name)
        log.info("# C2")
    return

@register(LockType)
def save_lock(pickler, obj):
    log.info("Lo: %s" % obj)
    pickler.save_reduce(_create_lock, (obj.locked(),), obj=obj)
    log.info("# Lo")
    return

@register(RLockType)
def save_rlock(pickler, obj):
    log.info("RL: %s" % obj)
    r = obj.__repr__() # don't use _release_save as it unlocks the lock
    count = int(r.split('count=')[1].split()[0].rstrip('>'))
    owner = int(r.split('owner=')[1].split()[0]) if PY3 else getattr(obj, '_RLock__owner')
    pickler.save_reduce(_create_rlock, (count,owner,), obj=obj)
    log.info("# RL")
    return

if not IS_PYPY2:
    #@register(SocketType) #FIXME: causes multiprocess test_pickling FAIL
    def save_socket(pickler, obj):
        log.info("So: %s" % obj)
        pickler.save_reduce(*reduce_socket(obj))
        log.info("# So")
        return

if sys.hexversion <= 0x3050000:
    @register(ItemGetterType)
    def save_itemgetter(pickler, obj):
        log.info("Ig: %s" % obj)
        helper = _itemgetter_helper()
        obj(helper)
        pickler.save_reduce(type(obj), tuple(helper.items), obj=obj)
        log.info("# Ig")
        return

    @register(AttrGetterType)
    def save_attrgetter(pickler, obj):
        log.info("Ag: %s" % obj)
        attrs = []
        helper = _attrgetter_helper(attrs)
        obj(helper)
        pickler.save_reduce(type(obj), tuple(attrs), obj=obj)
        log.info("# Ag")
        return

def _save_file(pickler, obj, open_):
    if obj.closed:
        position = 0
    else:
        obj.flush()
        if obj in (sys.__stdout__, sys.__stderr__, sys.__stdin__):
            position = -1
        else:
            position = obj.tell()
    if is_dill(pickler, child=True) and pickler._fmode == FILE_FMODE:
        f = open_(obj.name, "r")
        fdata = f.read()
        f.close()
    else:
        fdata = ""
    if is_dill(pickler, child=True):
        strictio = pickler._strictio
        fmode = pickler._fmode
    else:
        strictio = False
        fmode = 0 # HANDLE_FMODE
    pickler.save_reduce(_create_filehandle, (obj.name, obj.mode, position,
                                             obj.closed, open_, strictio,
                                             fmode, fdata), obj=obj)
    return


@register(FileType) #XXX: in 3.x has buffer=0, needs different _create?
@register(BufferedRandomType)
@register(BufferedReaderType)
@register(BufferedWriterType)
@register(TextWrapperType)
def save_file(pickler, obj):
    log.info("Fi: %s" % obj)
    f = _save_file(pickler, obj, open)
    log.info("# Fi")
    return f

if PyTextWrapperType:
    @register(PyBufferedRandomType)
    @register(PyBufferedReaderType)
    @register(PyBufferedWriterType)
    @register(PyTextWrapperType)
    def save_file(pickler, obj):
        log.info("Fi: %s" % obj)
        f = _save_file(pickler, obj, _open)
        log.info("# Fi")
        return f

# The following two functions are based on 'saveCStringIoInput'
# and 'saveCStringIoOutput' from spickle
# Copyright (c) 2011 by science+computing ag
# License: http://www.apache.org/licenses/LICENSE-2.0
if InputType:
    @register(InputType)
    def save_stringi(pickler, obj):
        log.info("Io: %s" % obj)
        if obj.closed:
            value = ''; position = 0
        else:
            value = obj.getvalue(); position = obj.tell()
        pickler.save_reduce(_create_stringi, (value, position, \
                                              obj.closed), obj=obj)
        log.info("# Io")
        return

    @register(OutputType)
    def save_stringo(pickler, obj):
        log.info("Io: %s" % obj)
        if obj.closed:
            value = ''; position = 0
        else:
            value = obj.getvalue(); position = obj.tell()
        pickler.save_reduce(_create_stringo, (value, position, \
                                              obj.closed), obj=obj)
        log.info("# Io")
        return

if 0x2050000 <= sys.hexversion < 0x3010000:
    @register(PartialType)
    def save_functor(pickler, obj):
        log.info("Fu: %s" % obj)
        pickler.save_reduce(_create_ftype, (type(obj), obj.func, obj.args,
                                            obj.keywords), obj=obj)
        log.info("# Fu")
        return

if LRUCacheType is not None:
    from functools import lru_cache
    @register(LRUCacheType)
    def save_lru_cache(pickler, obj):
        log.info("LRU: %s" % obj)
        if OLD39:
            kwargs = obj.cache_info()
            args = (kwargs.maxsize,)
        else:
            kwargs = obj.cache_parameters()
            args = (kwargs['maxsize'], kwargs['typed'])
        if args != lru_cache.__defaults__:
            wrapper = Reduce(lru_cache, args, is_callable=True)
        else:
            wrapper = lru_cache
        pickler.save_reduce(wrapper, (obj.__wrapped__,), obj=obj)
        log.info("# LRU")
        return

@register(SuperType)
def save_super(pickler, obj):
    log.info("Su: %s" % obj)
    pickler.save_reduce(super, (obj.__thisclass__, obj.__self__), obj=obj)
    log.info("# Su")
    return

if OLDER or not PY3:
    @register(BuiltinMethodType)
    def save_builtin_method(pickler, obj):
        if obj.__self__ is not None:
            if obj.__self__ is __builtin__:
                module = 'builtins' if PY3 else '__builtin__'
                _t = "B1"
                log.info("%s: %s" % (_t, obj))
            else:
                module = obj.__self__
                _t = "B3"
                log.info("%s: %s" % (_t, obj))
            if is_dill(pickler, child=True):
                _recurse = pickler._recurse
                pickler._recurse = False
            pickler.save_reduce(_get_attr, (module, obj.__name__), obj=obj)
            if is_dill(pickler, child=True):
                pickler._recurse = _recurse
            log.info("# %s" % _t)
        else:
            log.info("B2: %s" % obj)
            name = getattr(obj, '__qualname__', getattr(obj, '__name__', None))
            StockPickler.save_global(pickler, obj, name=name)
            log.info("# B2")
        return

    @register(MethodType) #FIXME: fails for 'hidden' or 'name-mangled' classes
    def save_instancemethod0(pickler, obj):# example: cStringIO.StringI
        log.info("Me: %s" % obj) #XXX: obj.__dict__ handled elsewhere?
        if PY3:
            pickler.save_reduce(MethodType, (obj.__func__, obj.__self__), obj=obj)
        else:
            pickler.save_reduce(MethodType, (obj.im_func, obj.im_self,
                                             obj.im_class), obj=obj)
        log.info("# Me")
        return

if sys.hexversion >= 0x20500f0:
    if not IS_PYPY:
        @register(MemberDescriptorType)
        @register(GetSetDescriptorType)
        @register(MethodDescriptorType)
        @register(WrapperDescriptorType)
        @register(ClassMethodDescriptorType)
        def save_wrapper_descriptor(pickler, obj):
            log.info("Wr: %s" % obj)
            pickler.save_reduce(_getattr, (obj.__objclass__, obj.__name__,
                                           obj.__repr__()), obj=obj)
            log.info("# Wr")
            return
    else:
        @register(MemberDescriptorType)
        @register(GetSetDescriptorType)
        def save_wrapper_descriptor(pickler, obj):
            log.info("Wr: %s" % obj)
            pickler.save_reduce(_getattr, (obj.__objclass__, obj.__name__,
                                           obj.__repr__()), obj=obj)
            log.info("# Wr")
            return

    @register(MethodWrapperType)
    def save_instancemethod(pickler, obj):
        log.info("Mw: %s" % obj)
        if IS_PYPY2 and obj.__self__ is None and obj.im_class:
            # Can be a class method in PYPY2 if __self__ is none
            pickler.save_reduce(getattr, (obj.im_class, obj.__name__), obj=obj)
            return
        pickler.save_reduce(getattr, (obj.__self__, obj.__name__), obj=obj)
        log.info("# Mw")
        return

elif not IS_PYPY:
    @register(MethodDescriptorType)
    @register(WrapperDescriptorType)
    def save_wrapper_descriptor(pickler, obj):
        log.info("Wr: %s" % obj)
        pickler.save_reduce(_getattr, (obj.__objclass__, obj.__name__,
                                       obj.__repr__()), obj=obj)
        log.info("# Wr")
        return

@register(CellType)
def save_cell(pickler, obj):
    try:
        f = obj.cell_contents
    except:
        log.info("Ce3: %s" % obj)
        # _shims._CELL_EMPTY is defined in _shims.py to support PyPy 2.7.
        # It unpickles to a sentinel object _dill._CELL_EMPTY, also created in
        # _shims.py. This object is not present in Python 3 because the cell's
        # contents can be deleted in newer versions of Python. The reduce object
        # will instead unpickle to None if unpickled in Python 3.

        # When breaking changes are made to dill, (_shims._CELL_EMPTY,) can
        # be replaced by () OR the delattr function can be removed repending on
        # whichever is more convienient.
        pickler.save_reduce(_create_cell, (_shims._CELL_EMPTY,), obj=obj)
        # Call the function _delattr on the cell's cell_contents attribute
        # The result of this function call will be None
        pickler.save_reduce(_shims._delattr, (obj, 'cell_contents'))
        # pop None created by calling _delattr off stack
        if PY3:
            pickler.write(bytes('0', 'UTF-8'))
        else:
            pickler.write('0')
        log.info("# Ce3")
        return
    if is_dill(pickler, child=True):
        postproc = next(iter(pickler._postproc.values()), None)
        if postproc is not None:
            log.info("Ce2: %s" % obj)
            # _CELL_REF is defined in _shims.py to support older versions of
            # dill. When breaking changes are made to dill, (_CELL_REF,) can
            # be replaced by ()
            pickler.save_reduce(_create_cell, (_CELL_REF,), obj=obj)
            postproc.append((_shims._setattr, (obj, 'cell_contents', f)))
            log.info("# Ce2")
            return
    log.info("Ce1: %s" % obj)
    pickler.save_reduce(_create_cell, (f,), obj=obj)
    log.info("# Ce1")
    return

if MAPPING_PROXY_TRICK:
    @register(DictProxyType)
    def save_dictproxy(pickler, obj):
        log.info("Mp: %s" % obj)
        mapping = obj | _dictproxy_helper_instance
        pickler.save_reduce(DictProxyType, (mapping,), obj=obj)
        log.info("# Mp")
        return
elif not IS_PYPY:
    if not OLD33:
        @register(DictProxyType)
        def save_dictproxy(pickler, obj):
            log.info("Mp: %s" % obj)
            pickler.save_reduce(DictProxyType, (obj.copy(),), obj=obj)
            log.info("# Mp")
            return
    else:
        # The following function is based on 'saveDictProxy' from spickle
        # Copyright (c) 2011 by science+computing ag
        # License: http://www.apache.org/licenses/LICENSE-2.0
        @register(DictProxyType)
        def save_dictproxy(pickler, obj):
            log.info("Dp: %s" % obj)
            attr = obj.get('__dict__')
           #pickler.save_reduce(_create_dictproxy, (attr,'nested'), obj=obj)
            if type(attr) == GetSetDescriptorType and attr.__name__ == "__dict__" \
            and getattr(attr.__objclass__, "__dict__", None) == obj:
                pickler.save_reduce(getattr, (attr.__objclass__,"__dict__"),obj=obj)
                log.info("# Dp")
                return
            # all bad below... so throw ReferenceError or TypeError
            raise ReferenceError("%s does not reference a class __dict__" % obj)

@register(SliceType)
def save_slice(pickler, obj):
    log.info("Sl: %s" % obj)
    pickler.save_reduce(slice, (obj.start, obj.stop, obj.step), obj=obj)
    log.info("# Sl")
    return

@register(XRangeType)
@register(EllipsisType)
@register(NotImplementedType)
def save_singleton(pickler, obj):
    log.info("Si: %s" % obj)
    pickler.save_reduce(_eval_repr, (obj.__repr__(),), obj=obj)
    log.info("# Si")
    return

def _proxy_helper(obj): # a dead proxy returns a reference to None
    """get memory address of proxy's reference object"""
    _repr = repr(obj)
    try: _str = str(obj)
    except ReferenceError: # it's a dead proxy
        return id(None)
    if _str == _repr: return id(obj) # it's a repr
    try: # either way, it's a proxy from here
        address = int(_str.rstrip('>').split(' at ')[-1], base=16)
    except ValueError: # special case: proxy of a 'type'
        if not IS_PYPY:
            address = int(_repr.rstrip('>').split(' at ')[-1], base=16)
        else:
            objects = iter(gc.get_objects())
            for _obj in objects:
                if repr(_obj) == _str: return id(_obj)
            # all bad below... nothing found so throw ReferenceError
            msg = "Cannot reference object for proxy at '%s'" % id(obj)
            raise ReferenceError(msg)
    return address

def _locate_object(address, module=None):
    """get object located at the given memory address (inverse of id(obj))"""
    special = [None, True, False] #XXX: more...?
    for obj in special:
        if address == id(obj): return obj
    if module:
        if PY3:
            objects = iter(module.__dict__.values())
        else:
            objects = module.__dict__.itervalues()
    else: objects = iter(gc.get_objects())
    for obj in objects:
        if address == id(obj): return obj
    # all bad below... nothing found so throw ReferenceError or TypeError
    try: address = hex(address)
    except TypeError:
        raise TypeError("'%s' is not a valid memory address" % str(address))
    raise ReferenceError("Cannot reference object at '%s'" % address)

@register(ReferenceType)
def save_weakref(pickler, obj):
    refobj = obj()
    log.info("R1: %s" % obj)
   #refobj = ctypes.pythonapi.PyWeakref_GetObject(obj) # dead returns "None"
    pickler.save_reduce(_create_weakref, (refobj,), obj=obj)
    log.info("# R1")
    return

@register(ProxyType)
@register(CallableProxyType)
def save_weakproxy(pickler, obj):
    refobj = _locate_object(_proxy_helper(obj))
    try:
        _t = "R2"
        log.info("%s: %s" % (_t, obj))
    except ReferenceError:
        _t = "R3"
        log.info("%s: %s" % (_t, sys.exc_info()[1]))
   #callable = bool(getattr(refobj, '__call__', None))
    if type(obj) is CallableProxyType: callable = True
    else: callable = False
    pickler.save_reduce(_create_weakproxy, (refobj, callable), obj=obj)
    log.info("# %s" % _t)
    return

def _is_builtin_module(module):
    if not hasattr(module, "__file__"): return True
    # If a module file name starts with prefix, it should be a builtin
    # module, so should always be pickled as a reference.
    names = ["base_prefix", "base_exec_prefix", "exec_prefix", "prefix", "real_prefix"]
    return any(os.path.realpath(module.__file__).startswith(os.path.realpath(getattr(sys, name)))
               for name in names if hasattr(sys, name)) or \
            module.__file__.endswith(EXTENSION_SUFFIXES) or \
            'site-packages' in module.__file__

@register(ModuleType)
def save_module(pickler, obj):
    if False: #_use_diff:
        if obj.__name__.split('.', 1)[0] != "dill":
            try:
                changed = diff.whats_changed(obj, seen=pickler._diff_cache)[0]
            except RuntimeError:  # not memorised module, probably part of dill
                pass
            else:
                log.info("M2: %s with diff" % obj)
                log.info("Diff: %s", changed.keys())
                pickler.save_reduce(_import_module, (obj.__name__,), obj=obj,
                                    state=changed)
                log.info("# M2")
                return

        log.info("M1: %s" % obj)
        pickler.save_reduce(_import_module, (obj.__name__,), obj=obj)
        log.info("# M1")
    else:
        builtin_mod = _is_builtin_module(obj)
        if obj.__name__ not in ("builtins", "dill", "dill._dill") and not builtin_mod or \
                is_dill(pickler, child=True) and obj is pickler._main:
            log.info("M1: %s" % obj)
            _main_dict = obj.__dict__.copy() #XXX: better no copy? option to copy?
            [_main_dict.pop(item, None) for item in singletontypes
                + ["__builtins__", "__loader__"]]
            pickler.save_reduce(_import_module, (obj.__name__,), obj=obj,
                                state=_main_dict)
            log.info("# M1")
        elif PY3 and obj.__name__ == "dill._dill":
            log.info("M2: %s" % obj)
            pickler.save_global(obj, name="_dill")
            log.info("# M2")
        else:
            log.info("M2: %s" % obj)
            pickler.save_reduce(_import_module, (obj.__name__,), obj=obj)
            log.info("# M2")
        return
    return

# The following function is based on '_extract_class_dict' from 'cloudpickle'
# Copyright (c) 2012, Regents of the University of California.
# Copyright (c) 2009 `PiCloud, Inc. <http://www.picloud.com>`_.
# License: https://github.com/cloudpipe/cloudpickle/blob/master/LICENSE
def _get_typedict_type(cls, clsdict, postproc_list):
    """Retrieve a copy of the dict of a class without the inherited methods"""
    if len(cls.__bases__) == 1:
        inherited_dict = cls.__bases__[0].__dict__
    else:
        inherited_dict = {}
        for base in reversed(cls.__bases__):
            inherited_dict.update(base.__dict__)
    to_remove = []
    for name, value in dict.items(clsdict):
        try:
            base_value = inherited_dict[name]
            if value is base_value:
                to_remove.append(name)
        except KeyError:
            pass
    for name in to_remove:
        dict.pop(clsdict, name)

    if issubclass(type(cls), type):
        clsdict.pop('__dict__', None)
        clsdict.pop('__weakref__', None)
        # clsdict.pop('__prepare__', None)
    return clsdict
    # return _dict_from_dictproxy(cls.__dict__)

def _get_typedict_abc(obj, _dict, state, postproc_list):
    log.info("ABC: %s" % obj)
    if hasattr(abc, '_get_dump'):
        (registry, _, _, _) = abc._get_dump(obj)
        register = obj.register
        postproc_list.extend((register, (reg(),)) for reg in registry)
    elif hasattr(obj, '_abc_registry'):
        registry = obj._abc_registry
        register = obj.register
        postproc_list.extend((register, (reg,)) for reg in registry)
    else:
        raise PicklingError("Cannot find registry of ABC %s", obj)

    if '_abc_registry' in _dict:
        del _dict['_abc_registry']
        del _dict['_abc_cache']
        del _dict['_abc_negative_cache']
        # del _dict['_abc_negative_cache_version']
    else:
        del _dict['_abc_impl']
    log.info("# ABC")
    return _dict, state

def _get_typedict_enum(obj, _dict, state, postproc_list):
    log.info("E: %s" % obj)
    metacls = type(obj)
    original_dict = {}
    for name, enum_value in obj.__members__.items():
        original_dict[name] = enum_value.value
        del _dict[name]

    _dict.pop('_member_names_', None)
    _dict.pop('_member_map_', None)
    _dict.pop('_value2member_map_', None)
    _dict.pop('_generate_next_value_', None)

    log.info("# E")
    return original_dict, (None, _dict)

@register(TypeType)
def save_type(pickler, obj, postproc_list=None):
    if obj in _typemap:
        log.info("T1: %s" % obj)
        pickler.save_reduce(_load_type, (_typemap[obj],), obj=obj)
        log.info("# T1")
    elif obj.__bases__ == (tuple,) and all([hasattr(obj, attr) for attr in ('_fields','_asdict','_make','_replace')]):
        # special case: namedtuples
        log.info("T6: %s" % obj)
        if OLD37 or (not obj._field_defaults):
            pickler.save_reduce(_create_namedtuple, (obj.__name__, obj._fields, obj.__module__), obj=obj)
        else:
            defaults = [obj._field_defaults[field] for field in obj._fields]
            pickler.save_reduce(_create_namedtuple, (obj.__name__, obj._fields, obj.__module__, defaults), obj=obj)
        log.info("# T6")
        return

    # special cases: NoneType, NotImplementedType, EllipsisType
    elif obj is type(None):
        log.info("T7: %s" % obj)
        #XXX: pickler.save_reduce(type, (None,), obj=obj)
        if PY3:
            pickler.write(bytes('c__builtin__\nNoneType\n', 'UTF-8'))
        else:
            pickler.write('c__builtin__\nNoneType\n')
        log.info("# T7")
    elif obj is NotImplementedType:
        log.info("T7: %s" % obj)
        pickler.save_reduce(type, (NotImplemented,), obj=obj)
        log.info("# T7")
    elif obj is EllipsisType:
        log.info("T7: %s" % obj)
        pickler.save_reduce(type, (Ellipsis,), obj=obj)
        log.info("# T7")

    else:
        obj_name = getattr(obj, '__qualname__', getattr(obj, '__name__', None))
        _byref = getattr(pickler, '_byref', None)
        obj_recursive = id(obj) in getattr(pickler, '_postproc', ())
        incorrectly_named = not _locate_function(obj, pickler)
        if not _byref and not obj_recursive and incorrectly_named: # not a function, but the name was held over
            if postproc_list is None:
                postproc_list = []

            # thanks to Tom Stepleton pointing out pickler._session unneeded
            _t = 'T3'
            _dict = _get_typedict_type(obj, obj.__dict__.copy(), postproc_list) # copy dict proxy to a dict
            state = None

            for name in _dict.get("__slots__", []):
                del _dict[name]

            if isinstance(obj, abc.ABCMeta):
                _dict, state = _get_typedict_abc(obj, _dict, state, postproc_list)

            if EnumMeta and isinstance(obj, EnumMeta):
                _dict, state = _get_typedict_enum(obj, _dict, state, postproc_list)

           #print (_dict)
           #print ("%s\n%s" % (type(obj), obj.__name__))
           #print ("%s\n%s" % (obj.__bases__, obj.__dict__))
<<<<<<< HEAD

            if PY3 and type(obj) is not type or hasattr(obj, '__orig_bases__'):
                from types import new_class
                _metadict = {
                    'metaclass': type(obj)
                }

                if _dict:
                    _dict_update = PartialType(_setitems, source=_dict)
                else:
                    _dict_update = None

                bases = getattr(obj, '__orig_bases__', obj.__bases__)
                _save_with_postproc(pickler, (new_class, (
                    obj_name, bases, _metadict, _dict_update
                )), state, obj=obj, postproc_list=postproc_list)
            else:
                _save_with_postproc(pickler, (_create_type, (
                    type(obj), obj_name, obj.__bases__, _dict
                )), state, obj=obj, postproc_list=postproc_list)
=======
            for name in _dict.get("__slots__", []):
                del _dict[name]
            if PY3 and obj_name != obj.__name__:
                if postproc_list is None:
                    postproc_list = []
                postproc_list.append((setattr, (obj, '__qualname__', obj_name)))
            _save_with_postproc(pickler, (_create_type, (
                type(obj), obj.__name__, obj.__bases__, _dict
            )), obj=obj, postproc_list=postproc_list)
>>>>>>> df6ab368
            log.info("# %s" % _t)
        else:
            log.info("T4: %s" % obj)
            if incorrectly_named:
                warnings.warn('Cannot locate reference to %r.' % (obj,), PicklingWarning)
            if obj_recursive:
                warnings.warn('Cannot pickle %r: %s.%s has recursive self-references that trigger a RecursionError.' % (obj, obj.__module__, obj_name), PicklingWarning)
           #print (obj.__dict__)
           #print ("%s\n%s" % (type(obj), obj.__name__))
           #print ("%s\n%s" % (obj.__bases__, obj.__dict__))
            StockPickler.save_global(pickler, obj, name=obj_name)
            log.info("# T4")
    return

# Error in PyPy 2.7 when adding ABC support
if IS_PYPY2:
    @register(FrameType)
    def save_frame(pickler, obj):
        raise PicklingError('Cannot pickle a Python stack frame')

@register(property)
@register(abc.abstractproperty)
def save_property(pickler, obj):
    log.info("Pr: %s" % obj)
    pickler.save_reduce(type(obj), (obj.fget, obj.fset, obj.fdel, obj.__doc__),
                        obj=obj)
    log.info("# Pr")

@register(staticmethod)
@register(classmethod)
def save_classmethod(pickler, obj):
    log.info("Cm: %s" % obj)
    im_func = '__func__' if PY3 else 'im_func'
    try:
        orig_func = getattr(obj, im_func)
    except AttributeError:  # Python 2.6
        orig_func = obj.__get__(None, object)
        if isinstance(obj, classmethod):
            orig_func = getattr(orig_func, im_func) # Unbind

    # if PY3:
    #     if type(obj.__dict__) is dict:
    #         if obj.__dict__:
    #             state = obj.__dict__
    #         else:
    #             state = None
    #     else:
    #         state = (None, {'__dict__', obj.__dict__})
    # else:
    #     state = None

    pickler.save_reduce(type(obj), (orig_func,), obj=obj)
    log.info("# Cm")

if sys.hexversion >= 0x03020000:
    register(abc.abstractstaticmethod)(save_classmethod)
    register(abc.abstractclassmethod)(save_classmethod)

@register(FunctionType)
def save_function(pickler, obj):
    if not _locate_function(obj, pickler):
        log.info("F1: %s" % obj)
        _recurse = getattr(pickler, '_recurse', None)
        _byref = getattr(pickler, '_byref', None)
        _postproc = getattr(pickler, '_postproc', None)
        _main_modified = getattr(pickler, '_main_modified', None)
        _original_main = getattr(pickler, '_original_main', __builtin__)#'None'
        postproc_list = []
        if _recurse:
            # recurse to get all globals referred to by obj
            from .detect import globalvars
            globs_copy = globalvars(obj, recurse=True, builtin=True)

            # Add the name of the module to the globs dictionary to prevent
            # the duplication of the dictionary. Pickle the unpopulated
            # globals dictionary and set the remaining items after the function
            # is created to correctly handle recursion.
            globs = {'__name__': obj.__module__}
        else:
            globs_copy = obj.__globals__ if PY3 else obj.func_globals

            # If the globals is the __dict__ from the module being saved as a
            # session, substitute it by the dictionary being actually saved.
            if _main_modified and globs_copy is _original_main.__dict__:
                globs_copy = getattr(pickler, '_main', _original_main).__dict__
                globs = globs_copy
            # If the globals is a module __dict__, do not save it in the pickle.
            elif globs_copy is not None and obj.__module__ is not None and \
                    getattr(_import_module(obj.__module__, True), '__dict__', None) is globs_copy:
                globs = globs_copy
            else:
                globs = {'__name__': obj.__module__}

        if globs_copy is not None and globs is not globs_copy:
            # In the case that the globals are copied, we need to ensure that
            # the globals dictionary is updated when all objects in the
            # dictionary are already created.
            if PY3:
                glob_ids = {id(g) for g in globs_copy.values()}
            else:
                glob_ids = {id(g) for g in globs_copy.itervalues()}

            for stack_element in _postproc:
                if stack_element in glob_ids:
                    _postproc[stack_element].append((_setitems, (globs, globs_copy)))
                    break
            else:
                postproc_list.append((_setitems, (globs, globs_copy)))

        if PY3:
            closure = obj.__closure__
            state_dict = {}
            for fattrname in ('__doc__', '__kwdefaults__', '__annotations__'):
                fattr = getattr(obj, fattrname, None)
                if fattr is not None:
                    state_dict[fattrname] = fattr
            if obj.__qualname__ != obj.__name__:
                state_dict['__qualname__'] = obj.__qualname__
            if '__name__' not in globs or obj.__module__ != globs['__name__']:
                state_dict['__module__'] = obj.__module__

            state = obj.__dict__
            if type(state) is not dict:
                state_dict['__dict__'] = state
                state = None
            if state_dict:
                state = state, state_dict

            _save_with_postproc(pickler, (_create_function, (
                  obj.__code__, globs, obj.__name__, obj.__defaults__,
                  closure
            ), state), obj=obj, postproc_list=postproc_list)
        else:
            closure = obj.func_closure
            if obj.__doc__ is not None:
                postproc_list.append((setattr, (obj, '__doc__', obj.__doc__)))
            if '__name__' not in globs or obj.__module__ != globs['__name__']:
                postproc_list.append((setattr, (obj, '__module__', obj.__module__)))
            if obj.__dict__:
                postproc_list.append((setattr, (obj, '__dict__', obj.__dict__)))

            _save_with_postproc(pickler, (_create_function, (
                obj.func_code, globs, obj.func_name, obj.func_defaults,
                closure
            )), obj=obj, postproc_list=postproc_list)

        # Lift closure cell update to earliest function (#458)
        if _postproc:
            topmost_postproc = next(iter(_postproc.values()), None)
            if closure and topmost_postproc:
                for cell in closure:
                    possible_postproc = (setattr, (cell, 'cell_contents', obj))
                    try:
                        topmost_postproc.remove(possible_postproc)
                    except ValueError:
                        continue

                    # Change the value of the cell
                    pickler.save_reduce(*possible_postproc)
                    # pop None created by calling preprocessing step off stack
                    if PY3:
                        pickler.write(bytes('0', 'UTF-8'))
                    else:
                        pickler.write('0')

        log.info("# F1")
    else:
        log.info("F2: %s" % obj)
        name = getattr(obj, '__qualname__', getattr(obj, '__name__', None))
        StockPickler.save_global(pickler, obj, name=name)
        log.info("# F2")
    return

# quick sanity checking
def pickles(obj,exact=False,safe=False,**kwds):
    """
    Quick check if object pickles with dill.

    If *exact=True* then an equality test is done to check if the reconstructed
    object matches the original object.

    If *safe=True* then any exception will raised in copy signal that the
    object is not picklable, otherwise only pickling errors will be trapped.

    Additional keyword arguments are as :func:`dumps` and :func:`loads`.
    """
    if safe: exceptions = (Exception,) # RuntimeError, ValueError
    else:
        exceptions = (TypeError, AssertionError, PicklingError, UnpicklingError)
    try:
        pik = copy(obj, **kwds)
        #FIXME: should check types match first, then check content if "exact"
        try:
            #FIXME: should be "(pik == obj).all()" for numpy comparison, though that'll fail if shapes differ
            result = bool(pik.all() == obj.all())
        except AttributeError:
            warnings.filterwarnings('ignore')
            result = pik == obj
            warnings.resetwarnings()
        if hasattr(result, 'toarray'): # for unusual types like sparse matrix
            result = result.toarray().all()
        if result: return True
        if not exact:
            result = type(pik) == type(obj)
            if result: return result
            # class instances might have been dumped with byref=False
            return repr(type(pik)) == repr(type(obj)) #XXX: InstanceType?
        return False
    except exceptions:
        return False

def check(obj, *args, **kwds):
    """
    Check pickling of an object across another process.

    *python* is the path to the python interpreter (defaults to sys.executable)

    Set *verbose=True* to print the unpickled object in the other process.

    Additional keyword arguments are as :func:`dumps` and :func:`loads`.
    """
   # == undocumented ==
   # python -- the string path or executable name of the selected python
   # verbose -- if True, be verbose about printing warning messages
   # all other args and kwds are passed to dill.dumps #FIXME: ignore on load
    verbose = kwds.pop('verbose', False)
    python = kwds.pop('python', None)
    if python is None:
        import sys
        python = sys.executable
    # type check
    isinstance(python, str)
    import subprocess
    fail = True
    try:
        _obj = dumps(obj, *args, **kwds)
        fail = False
    finally:
        if fail and verbose:
            print("DUMP FAILED")
    #FIXME: fails if python interpreter path contains spaces
    # Use the following instead (which also processes the 'ignore' keyword):
    #    ignore = kwds.pop('ignore', None)
    #    unpickle = "dill.loads(%s, ignore=%s)"%(repr(_obj), repr(ignore))
    #    cmd = [python, "-c", "import dill; print(%s)"%unpickle]
    #    msg = "SUCCESS" if not subprocess.call(cmd) else "LOAD FAILED"
    msg = "%s -c import dill; print(dill.loads(%s))" % (python, repr(_obj))
    msg = "SUCCESS" if not subprocess.call(msg.split(None,2)) else "LOAD FAILED"
    if verbose:
        print(msg)
    return

# use to protect against missing attributes
def is_dill(pickler, child=None):
    "check the dill-ness of your pickler"
    if (child is False) or PY34 or (not hasattr(pickler.__class__, 'mro')):
        return 'dill' in pickler.__module__
    return Pickler in pickler.__class__.mro()

def _extend():
    """extend pickle with all of dill's registered types"""
    # need to have pickle not choke on _main_module?  use is_dill(pickler)
    for t,func in Pickler.dispatch.items():
        try:
            StockPickler.dispatch[t] = func
        except: #TypeError, PicklingError, UnpicklingError
            log.info("skip: %s" % t)
        else: pass
    return

del diff, _use_diff, use_diff

# EOF<|MERGE_RESOLUTION|>--- conflicted
+++ resolved
@@ -1109,7 +1109,6 @@
             return None
         raise
 
-<<<<<<< HEAD
 # https://github.com/python/cpython/blob/a8912a0f8d9eba6d502c37d522221f9933e976db/Lib/pickle.py#L322-L333
 def _getattribute(obj, name):
     for subpath in name.split('.'):
@@ -1124,9 +1123,10 @@
                                  .format(name, obj))
     return obj, parent
 
-def _locate_function(obj, session=False):
+def _locate_function(obj, pickler=None):
     module_name = getattr(obj, '__module__', None)
-    if module_name in ['__main__', None]: # and session:
+    if module_name in ['__main__', None] or \
+            pickler and is_dill(pickler, child=False) and pickler._session and module_name == pickler._main.__name__:
         return False
     if hasattr(obj, '__qualname__'):
         module = _import_module(module_name, safe=True)
@@ -1138,20 +1138,6 @@
     else:
         found = _import_module(module_name + '.' + obj.__name__, safe=True)
         return found is obj
-
-=======
-def _locate_function(obj, pickler=None):
-    if obj.__module__ in ['__main__', None] or \
-            pickler and is_dill(pickler, child=False) and pickler._session and obj.__module__ == pickler._main.__name__:
-        return False
-
-    found = _import_module(obj.__module__ + '.' + obj.__name__, safe=True)
-    return found is obj
->>>>>>> df6ab368
-
-def _setitems(dest, source):
-    for k, v in source.items():
-        dest[k] = v
 
 def _setitems(dest, source):
     for k, v in source.items():
@@ -1892,11 +1878,18 @@
     elif obj.__bases__ == (tuple,) and all([hasattr(obj, attr) for attr in ('_fields','_asdict','_make','_replace')]):
         # special case: namedtuples
         log.info("T6: %s" % obj)
+
+        obj_name = getattr(obj, '__qualname__', getattr(obj, '__name__', None))
+        if PY3 and obj.__name__ != obj_name:
+            if postproc_list is None:
+                postproc_list = []
+            postproc_list.append((setattr, (obj, '__qualname__', obj_name)))
+
         if OLD37 or (not obj._field_defaults):
-            pickler.save_reduce(_create_namedtuple, (obj.__name__, obj._fields, obj.__module__), obj=obj)
+            _save_with_postproc(pickler, (_create_namedtuple, (obj.__name__, obj._fields, obj.__module__)), obj=obj, postproc_list=postproc_list)
         else:
             defaults = [obj._field_defaults[field] for field in obj._fields]
-            pickler.save_reduce(_create_namedtuple, (obj.__name__, obj._fields, obj.__module__, defaults), obj=obj)
+            _save_with_postproc(pickler, (_create_namedtuple, (obj.__name__, obj._fields, obj.__module__, defaults)), obj=obj, postproc_list=postproc_list)
         log.info("# T6")
         return
 
@@ -1935,6 +1928,9 @@
             for name in _dict.get("__slots__", []):
                 del _dict[name]
 
+            if PY3 and obj_name != obj.__name__:
+                postproc_list.append((setattr, (obj, '__qualname__', obj_name)))
+
             if isinstance(obj, abc.ABCMeta):
                 _dict, state = _get_typedict_abc(obj, _dict, state, postproc_list)
 
@@ -1944,7 +1940,6 @@
            #print (_dict)
            #print ("%s\n%s" % (type(obj), obj.__name__))
            #print ("%s\n%s" % (obj.__bases__, obj.__dict__))
-<<<<<<< HEAD
 
             if PY3 and type(obj) is not type or hasattr(obj, '__orig_bases__'):
                 from types import new_class
@@ -1959,23 +1954,12 @@
 
                 bases = getattr(obj, '__orig_bases__', obj.__bases__)
                 _save_with_postproc(pickler, (new_class, (
-                    obj_name, bases, _metadict, _dict_update
+                    obj.__name__, bases, _metadict, _dict_update
                 )), state, obj=obj, postproc_list=postproc_list)
             else:
                 _save_with_postproc(pickler, (_create_type, (
-                    type(obj), obj_name, obj.__bases__, _dict
+                    type(obj), obj.__name__, obj.__bases__, _dict
                 )), state, obj=obj, postproc_list=postproc_list)
-=======
-            for name in _dict.get("__slots__", []):
-                del _dict[name]
-            if PY3 and obj_name != obj.__name__:
-                if postproc_list is None:
-                    postproc_list = []
-                postproc_list.append((setattr, (obj, '__qualname__', obj_name)))
-            _save_with_postproc(pickler, (_create_type, (
-                type(obj), obj.__name__, obj.__bases__, _dict
-            )), obj=obj, postproc_list=postproc_list)
->>>>>>> df6ab368
             log.info("# %s" % _t)
         else:
             log.info("T4: %s" % obj)
