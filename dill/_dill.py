--- conflicted
+++ resolved
@@ -1271,10 +1271,6 @@
     else:
         found = _import_module(module_name + '.' + obj.__name__, safe=True)
         return found is obj
-<<<<<<< HEAD
-=======
-
->>>>>>> 424b40ef
 
 def _setitems(dest, source):
     for k, v in source.items():
