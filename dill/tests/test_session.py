--- conflicted
+++ resolved
@@ -231,12 +231,9 @@
     import concurrent.futures
     import types
     import typing
-<<<<<<< HEAD
     mod = sys.modules['__test__'] = ModuleType('__test__')
-=======
-    mod = sys.modules['__test__'] = types.ModuleType('__test__')
->>>>>>> 59b7b8f7
-    dill.executor = concurrent.futures.ThreadPoolExecutor(max_workers=1)
+
+dill.executor = concurrent.futures.ThreadPoolExecutor(max_workers=1)
     mod.Dict = collections.UserDict             # select by type
     mod.AsyncCM = typing.AsyncContextManager    # select by __module__
     mod.thread_exec = dill.executor             # select by __module__ with regex
@@ -307,9 +304,5 @@
     test_session_other()
     test_runtime_module()
     test_refimported_imported_as()
-<<<<<<< HEAD
     test_load_module_asdict()
-    test_ipython_filter()
-=======
-    test_load_module_asdict()
->>>>>>> 59b7b8f7
+    test_ipython_filter()